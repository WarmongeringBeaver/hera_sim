--- conflicted
+++ resolved
@@ -56,13 +56,8 @@
         fringe_filter_type: str = "tophat",
         fringe_filter_kwargs: Optional[dict] = None,
     ):
-<<<<<<< HEAD
         fringe_filter_kwargs = fringe_filter_kwargs or {}
 
-=======
-        # TODO: docstring
-        """"""
->>>>>>> 47ee2eb4
         super().__init__(
             eor_amp=eor_amp,
             min_delay=min_delay,
