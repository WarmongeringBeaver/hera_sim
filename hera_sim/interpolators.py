"""
This module provides interfaces to different interpolation classes.
"""

import numpy as np
from cached_property import cached_property
from scipy.interpolate import RectBivariateSpline, interp1d
from hera_sim import DATA_PATH
from os import path

INTERP_OBJECTS = {"1d": ("beam", "bandpass",), "2d": ("Tsky_mdl",)}


def _check_path(datafile):
    # if the datafile is not an absolute path, assume it's in the data folder
    if not path.isabs(datafile):
        datafile = path.join(DATA_PATH, datafile)
    # make sure that the path exists
    assert path.exists(datafile), (
        "If datafile is not an absolute path, then it is assumed to "
        "exist in the hera_sim.data folder. The datafile passed could "
        "not be found; please ensure that the path to the file exists"
    )
    return datafile


def _read_npy(npy):
    return np.load(npy)


def _read_npz(npz):
    return dict(np.load(npz, allow_pickle=True))


def _read(dfile):
    ext = path.splitext(dfile)[1]
    if ext == ".npy":
        return _read_npy(dfile)
    elif ext == ".npz":
        return _read_npz(dfile)
    else:
        raise ValueError(f"File type '{ext}' not supported.")


def _read_npz(npz):
    # We have to convert to dict to read the data in, instead of lazy-loading.
    # Otherwise, Interpolator is not pickleable.
    return dict(np.load(npz, allow_pickle=True))

def _read(datafile):
    ext = path.splitext(datafile)[1]
    if "npy" in ext:
        return _read_npy(datafile)
    elif "npz" in ext:
        return _read_npz(datafile)
    else:
        raise ValueError("File is neither a .npy nor a .npz file.")

class Interpolator:
    """Base interpolator class"""

    def __init__(self, datafile, **interp_kwargs):
        """Initialize an `Interpolator` object with necessary attributes.

        Parameters
        ----------
        datafile : str
            Path to the file to be used to generate the interpolation object.
            Must be either a .npy or .npz file, depending on which type of
            interpolation object is desired. If path is not absolute, then the
            file is assumed to exist in the `data` directory of `hera_sim` and
            is modified to reflect this assumption.

        interp_kwargs : unpacked dict, optional
            Passed to the interpolation method used to make the interpolator.
        """
        self._datafile = _check_path(datafile)
<<<<<<< HEAD
=======
        # We have to convert to dict to read the data in, instead of lazy-loading.
        # Otherwise, Interpolator is not pickleable.
        # But we need to be careful about whether the file is a .npy or .npz
>>>>>>> 324fcd82
        self._data = _read(self._datafile)
        self._interp_kwargs = interp_kwargs


class Tsky(Interpolator):
    """Sky temperature interpolator; subclass of `Interpolator`."""

    def __init__(self, datafile, **interp_kwargs):
        """Extend the `Interpolator` constructor.

        Parameters
        ----------
        datafile : str
            Passed to superclass constructor. Must be a `.npz` file with the
            following archives:
                'tsky':
                    Array of sky temperature values in units of Kelvin; must
                    have shape=(NPOLS, NLSTS, NFREQS).

                'freqs':
                    Array of frequencies at which the tsky model is evaluated,
                    in units of GHz; must have shape=(NFREQS,).

                'lsts':
                    Array of LSTs at which the tsky model is evaulated, in
                    units of radians; must have shape=(NLSTS,).

                'meta':
                    Dictionary of metadata describing the data stored in the npz
                    file. Currently it only needs to contain an entry 'pols',
                    which lists the polarizations such that their order agrees
                    with the ordering of arrays along the tsky axis-0. The user
                    may choose to also save the units of the frequency, lst, and
                    tsky arrays as strings in this dictionary.

        interp_kwargs : unpacked dict, optional
            Extend interp_kwargs parameter for superclass to allow for the
            specification of which polarization to use via the key 'pol'. If
            'pol' is specified, then it must be one of the polarizations listed
            in the 'meta' dictionary.

        Attributes
        ----------
        freqs : np.ndarray
            Frequency array used to construct the interpolator object. Has
            units of GHz and shape=(NFREQS,).

        lsts : np.ndarray
            LST array used to construct the interpolator object. Has units of
            radians and shape=(NLSTS,).

        tsky : np.ndarray
            Sky temperature array used to construct the interpolator object.
            Has units of Kelvin and shape=(NPOLS, NLSTS, NFREQS).

        meta : dict
            Dictionary containing some metadata relevant to the interpolator.

        pol : str, default 'xx'
            Polarization appropriate for the sky temperature model. Must be
            one of the polarizations stored in the 'meta' dictionary.

        Raises
        ------

        AssertionError:
            Raised if any of the required npz keys are not found or if the
            tsky array does not have shape=(NPOLS, NLSTS, NFREQS).
        """
        super().__init__(datafile, **interp_kwargs)
        self._check_npz_format()
        self.pol = self._interp_kwargs.pop("pol", "xx")
        self._check_pol(self.pol)

    def __call__(self, lsts, freqs):
        """Evaluate the Tsky model at the specified lsts and freqs."""
        return self._interpolator(lsts, freqs)

    @property
    def freqs(self):
        return self._data["freqs"]

    @property
    def tsky(self):
        return self._data["tsky"]

    @property
    def lsts(self):
        return self._data["lsts"]

    @property
    def meta(self):
        return self._data["meta"][None][0]

    @cached_property
    def _interpolator(self):
        """Construct an interpolation object.

        Uses class attributes to construct an interpolator using the
        scipy.interpolate.RectBivariateSpline interpolation class.
        """
        # get index of tsky's 0-axis corresponding to pol
        pol_index = self.meta["pols"].index(self.pol)

        # get the tsky data
        tsky_data = self.tsky[pol_index]

        # do some wrapping in LST
        lsts = np.concatenate(
            [self.lsts[-10:] - 2 * np.pi, self.lsts, self.lsts[:10] + 2 * np.pi]
        )
        tsky_data = np.concatenate([tsky_data[-10:], tsky_data, tsky_data[:10]])

        # now make the interpolation object
        return RectBivariateSpline(lsts, self.freqs, tsky_data, **self._interp_kwargs)

    def _check_npz_format(self):
        """Check that the npz archive is formatted properly."""

        assert "freqs" in self._data.keys(), (
            "The frequencies corresponding to the sky temperature array "
            "must be provided. They must be saved to the npz file using "
            "the key 'freqs'."
        )
        assert "lsts" in self._data.keys(), (
            "The LSTs corresponding to the sky temperature array must "
            "be provided. They must be saved to the npz file using the "
            "key 'lsts'."
        )
        assert "tsky" in self._data.keys(), (
            "The sky temperature array must be saved to the npz file "
            "using the key 'tsky'."
        )
        assert "meta" in self._data.keys(), (
            "The npz file must contain a metadata dictionary that can "
            "be accessed with the key 'meta'. This dictionary should "
            "provide information about the units of the various arrays "
            "and the polarizations of the sky temperature array."
        )

        # check that tsky has the correct shape
        assert self.tsky.shape == (
            len(self.meta["pols"]),
            self.lsts.size,
            self.freqs.size,
        ), (
            "The tsky array is incorrectly shaped. Please ensure that "
            "the tsky array has shape (NPOLS, NLSTS, NFREQS)."
        )

    def _check_pol(self, pol):
        """Check that the desired polarization is in the meta dict."""
        assert pol in self.meta["pols"], (
            "Polarization must be in the metadata's polarization tuple. "
            "The metadata contains the following polarizations: "
            "{}".format(self.meta["pols"])
        )


class FreqInterpolator(Interpolator):
    """Frequency interpolator; subclass of `Interpolator`."""

    def __init__(self, datafile, **interp_kwargs):
        """Extend the `Interpolator` constructor.

        Parameters
        ----------
        datafile : str
            Passed to the superclass constructor.

        interp_kwargs : unpacked dict, optional
            Extends superclass interp_kwargs parameter by checking for the key
            'interpolator' in the dictionary. The 'interpolator' key should
            have the value 'poly1d' or 'interp1d'; these correspond to the
            `np.poly1d` and `scipy.interpolate.interp1d` objects, respectively.
            If the 'interpolator' key is not found, then it is assumed that
            a `np.poly1d` object is to be used for the interpolator object.

        Raises
        ------
        AssertionError:
            This is raised if the choice of interpolator and the required type
            of the ref_file do not agree (i.e. trying to make a 'poly1d' object
            using a .npz file as a reference). An AssertionError is also raised
            if the .npz for generating an 'interp1d' object does not have the
            correct arrays in its archive.
        """
        super().__init__(datafile, **interp_kwargs)
        self._interp_type = self._interp_kwargs.pop("interpolator", "poly1d")
        self._obj = None

    def __call__(self, freqs):
        """Evaluate the interpolation object at the given frequencies."""
        return self._interpolator(freqs)

    @cached_property
    def _interpolator(self):
        """Construct the interpolator object."""
        if self._interp_type == "poly1d":
            return np.poly1d(self._data)
        else:
            # if not using poly1d, then need to get some parameters for
            # making the interp1d object
            obj = self._data[self._obj]
            freqs = self._data["freqs"]

            # use a cubic spline by default, but override this if the user
            # specifies a different kind of interpolator
            kind = self._interp_kwargs.pop("kind", "cubic")
            return interp1d(freqs, obj, kind=kind, **self._interp_kwargs)

    def _check_format(self):
        """Check that class attributes are appropriately formatted."""
        assert self._interp_type in (
            "poly1d",
            "interp1d",
        ), "Interpolator choice must either be 'poly1d' or 'interp1d'."

        if self._interp_type == "interp1d":
            assert path.splitext(self._datafile)[1] == ".npz", (
                "In order to use an 'interp1d' object, the reference file "
                "must be a '.npz' file."
            )
            assert self._obj in self._data.keys() and "freqs" in self._data.keys(), (
                "You've chosen to use an interp1d object for modeling the "
                "{}. Please ensure that the `.npz` archive has the following "
                "keys: 'freqs', '{}'".format(self._obj, self._obj)
            )
        else:
            # we can relax this a bit and allow for users to also pass a npz
            # with the same keys as in the above case, but it seems silly to
            # use a polynomial interpolator instead of a spline interpolator in
            # this case
            assert path.splitext(self._datafile)[1] == ".npy", (
                "In order to use a 'poly1d' object, the reference file "
                "must be a .npy file that contains the coefficients for "
                "the polynomial fit in decreasing order."
            )


class Beam(FreqInterpolator):
    """Beam interpolation object; subclass of `FreqInterpolator`."""

    def __init__(self, datafile, **interp_kwargs):
        """Extend the `FreqInterpolator` constructor.

        Parameters
        ----------
        datafile : str
            Passed to the superclass constructor.

        interp_kwargs : unpacked dict, optional
            Passed to the superclass constructor.
        """
        super().__init__(datafile, **interp_kwargs)
        self._obj = "beam"
        self._check_format()


class Bandpass(FreqInterpolator):
    """Bandpass interpolation object; subclass of `FreqInterpolator`."""

    def __init__(self, datafile, **interp_kwargs):
        """Extend the `FreqInterpolator` constructor.

        Parameters
        ----------
        datafile : str
            Passed to the superclass constructor.

        interp_kwargs : unpacked dict, optional
            Passed to the superclass constructor.
        """
        super().__init__(datafile, **interp_kwargs)
        self._obj = "bandpass"
        self._check_format()<|MERGE_RESOLUTION|>--- conflicted
+++ resolved
@@ -75,12 +75,6 @@
             Passed to the interpolation method used to make the interpolator.
         """
         self._datafile = _check_path(datafile)
-<<<<<<< HEAD
-=======
-        # We have to convert to dict to read the data in, instead of lazy-loading.
-        # Otherwise, Interpolator is not pickleable.
-        # But we need to be careful about whether the file is a .npy or .npz
->>>>>>> 324fcd82
         self._data = _read(self._datafile)
         self._interp_kwargs = interp_kwargs
 
