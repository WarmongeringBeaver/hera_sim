from __future__ import division
import warnings

import numpy as np
from cached_property import cached_property
from pyuvsim import analyticbeam as ab
from pyuvsim.simsetup import (
    initialize_uvdata_from_params,
    initialize_catalog_from_params,
    uvdata_to_telescope_config,
    _complete_uvdata,
)
from os import path
from abc import ABCMeta, abstractmethod
<<<<<<< HEAD
import astropy_healpix as aph
from astropy.units import rad

=======
from astropy import units
>>>>>>> 609bdc65

def _is_power_of_2(n):
    # checking if a power of 2 from https://stackoverflow.com/a/57025941/1467820
    return (n & (n - 1) == 0) and n != 0


def _isnpixok(npix):
    n = npix // 12
    return npix % 12 == 0 and _is_power_of_2(n)


class VisibilitySimulator:
    __metaclass__ = ABCMeta
    """
    Base VisibilitySimulator class.

    Any actual visibility simulator should be sub-classed from this one.
    This class provides several convenience methods and defines the API.
    """

    # Whether this particular simulator has the ability to simulate point
    # sources directly.
    point_source_ability = True

    # Whether this particular simulator has the ability to simulate diffuse
    # maps directly.
    diffuse_ability = True

    def __init__(
        self,
        obsparams=None,
        uvdata=None,
        sky_freqs=None,
        beams=None,
        beam_ids=None,
        sky_intensity=None,
        point_source_pos=None,
        point_source_flux=None,
        nside=2 ** 5,
    ):
        """
        Parameters
        ----------
        obsparams : dict or filepath, optional
            Exactly the expected input to `pyuvsim`'s
            :func:`pyuvsim.simsetup.initialize_uvdata_from_params`
            function. By default `uvdata`, `beams`, and `beam_ids`
            are used instead.
        uvdata : UVData object, optional
            A :class:`pyuvdata.UVData` object contain information about
            the "observation". Initalized from `obsparams`, if included.
        sky_freqs : array_like, optional
            Frequencies at which the sky intensity and/or point sources
            are defined in [Hz]. Defaults to the unique frequencies in
            `uvdata` Shape=(NFREQS,).
        beams : array_like of `pyuvsim.analyticbeam.AnalyticBeam`,
                optional
            UVBeam models for as many antennae as have unique beams.
            Initialized from `obsparams`, if included. Defaults to a
            single uniform beam is applied for every antenna. Each beam
            is the response of an individual antenna and NOT a
            per-baseline response.
            Shape=(N_BEAMS,).
        beam_ids : array_like of int, optional
            List of integers specifying which beam model each antenna
            uses (i.e. the index of `beams` which it should refer to).
            Initialized from `obsparams`, if included. By default, all
            antennas use the same beam (beam 0).
            Shape=(N_ANTS,).
        sky_intensity : array_like, optional
            A healpix model for the intensity of the sky emission, in
            [Jy/sr]. Shape=(NFREQS, N_PIX_SKY).
        point_source_pos : array_like, optional
            An array of point sources. For each source, the entries are
            (ra, dec) [rad] (assumed to be in J2000).
            Shape=(N_SOURCES, 2).
        point_source_flux : array_like, optional
            An array of fluxes of the given point sources, per
            frequency. Fluxes in [Jy]. Shape=(NFREQS, N_SOURCES).
        nside : int, optional
            Only used if sky_intensity is *not* given but the simulator
            is incapable of directly dealing with point sources. In this
            case, it sets the resolution of the healpix map to which the
            sources will be allocated.

        Notes
        -----
            Input beam models represent the responses of individual
            antennas and are NOT the same as per-baseline "primary
            beams". This interpretation of a "primary beam" would be the
            product of the responses of two input antenna beams.
        """
        if obsparams:
            (self.uvdata, self.beams, self.beam_ids) = initialize_uvdata_from_params(
                obsparams
            )

            if point_source_pos is None:
                try:
                    # Try setting up point sources from the obsparams.
                    # Will only work, of course, if the "catalog" key is in obsparams['sources'].
                    # If it's not there, it will raise a KeyError.
<<<<<<< HEAD
                    catalog = initialize_catalog_from_params(obsparams)[0]
                    point_source_pos = (
                        np.array([catalog["ra_j2000"], catalog["dec_j2000"]]).T
                        * np.pi
                        / 180.0
                    )

                    # This gets the 'I' component of the flux density
                    point_source_flux = np.atleast_2d(catalog["I"][:, 0])
=======
                    catalog = initialize_catalog_from_params(obsparams, return_recarray=False)[0]
                    catalog.at_frequencies(np.unique(self.uvdata.freq_array) * units.Hz)
                    point_source_pos = np.array([catalog.ra.rad, catalog.dec.rad]).T

                    # This gets the 'I' component of the flux density
                    point_source_flux = np.atleast_2d(catalog.stokes[0].to('Jy').value).T
>>>>>>> 609bdc65
                except KeyError:
                    # If 'catalog' was not defined in obsparams, that's fine. We assume
                    # the user has passed some sky model directly (we'll catch it later).
                    pass

            # convert the beam_ids dict to an array of ints
            nms = list(self.uvdata.antenna_names)
            tmp_ids = np.zeros(len(self.beam_ids), dtype=int)
            for name, id in self.beam_ids.items():
                tmp_ids[nms.index(name)] = id
            self.beam_ids = tmp_ids
            self.beams.set_obj_mode()
            _complete_uvdata(self.uvdata, inplace=True)
        else:
            if uvdata is None:
                raise ValueError("if obsparams is not given, uvdata must be.")

            self.uvdata = uvdata

            self.beams = [ab.AnalyticBeam("uniform")] if beams is None else beams
            if beam_ids is None:
                self.beam_ids = np.zeros(self.n_ant, dtype=np.int)
            else:
                self.beam_ids = beam_ids

        self._nside = nside
        self.sky_intensity = sky_intensity

        if sky_freqs is None:
            self.sky_freqs = np.unique(self.uvdata.freq_array)
        else:
            self.sky_freqs = sky_freqs

        self.point_source_pos = point_source_pos
        self.point_source_flux = point_source_flux

        self.validate()

    def validate(self):
        """Checks for correct input format."""
        if (self.point_source_pos is None) != (self.point_source_flux is None):
            raise ValueError(
                "Either both or neither of point_source_pos and "
                "point_source_flux must be given."
            )

<<<<<<< HEAD
        if self.sky_intensity is not None and not _isnpixok(self.n_pix):
            raise ValueError("The sky_intensity map is not compatible with healpix.")
=======
        if not (self.sky_intensity is None or healpy.isnpixok(self.n_pix)):
            raise ValueError("The sky_intensity map is not compatible with "
                             "healpy.")
>>>>>>> 609bdc65

        if self.point_source_pos is None and self.sky_intensity is None:
            raise ValueError(
                "You must pass at least one of sky_intensity or point_sources."
            )

        if np.max(self.beam_ids) >= self.n_beams:
            raise ValueError(
                "The number of beams provided must be at least "
                "as great as the greatest beam_id."
            )

<<<<<<< HEAD
        if self.point_source_flux is not None:
            if self.point_source_flux.shape[0] != self.sky_freqs.shape[0]:
                raise ValueError(
                    "point_source_flux must have the same number "
                    "of freqs as sky_freqs."
=======
        if (
            self.point_source_flux is not None
            and self.point_source_flux.shape[0] != self.sky_freqs.shape[0]
        ):
            if self.point_source_flux.shape[0] == 1:
                self.point_source_flux = np.repeat(self.point_source_flux, self.sky_freqs.shape[0]).reshape((self.sky_freqs.shape[0], -1))
            else:
                raise ValueError(
                    f"point_source_flux must have the same number of freqs as sky_freqs. "
                    f"point_source_flux.shape = {self.point_source_flux.shape}."
                    f"sky_freq.shape = {self.sky_freqs.shape}"
>>>>>>> 609bdc65
                )

        if self.point_source_flux is not None:
            flux_shape = self.point_source_flux.shape
            pos_shape = self.point_source_pos.shape
            if flux_shape[1] != pos_shape[0]:
<<<<<<< HEAD
                raise ValueError(
                    "Number of sources in point_source_flux and "
                    "point_source_pos is different."
                )

        if (
            self.sky_intensity is not None
            and self.sky_intensity.shape[0] != self.sky_freqs.shape[0]
        ):
            raise ValueError(
                "sky_intensity has a different number of freqs " "than sky_freqs."
            )
=======
                raise ValueError("Number of sources in point_source_flux and "
                                 "point_source_pos is different.")

        if not (
            self.sky_intensity is None
            or self.sky_intensity.shape[0] == self.sky_freqs.shape[0]
        ):
            raise ValueError("sky_intensity has a different number of freqs "
                             "than sky_freqs.")
>>>>>>> 609bdc65

        if self.sky_intensity is not None and self.sky_intensity.ndim != 2:
            raise ValueError(
                "sky_intensity must be a 2D array (a healpix map " "per frequency)."
            )

<<<<<<< HEAD
        if not self.point_source_ability and self.point_source_pos is not None:
            warnings.warn(
                "This visibility simulator is unable to explicitly "
                "simulate point sources. Adding point sources to "
                "diffuse pixels."
            )
=======
        if not (self.point_source_ability or self.point_source_pos is None):
            warnings.warn("This visibility simulator is unable to explicitly "
                          "simulate point sources. Adding point sources to "
                          "diffuse pixels.")
>>>>>>> 609bdc65
            if self.sky_intensity is None:
                self.sky_intensity = 0
            self.sky_intensity += self.convert_point_sources_to_healpix(
                self.point_source_pos, self.point_source_flux, self.nside
            )

<<<<<<< HEAD
        if not self.diffuse_ability and self.sky_intensity is not None:
            warnings.warn(
                "This visibility simulator is unable to explicitly "
                "simulate diffuse structure. Converting diffuse "
                "intensity to approximate points."
            )
=======
        if not (self.diffuse_ability or self.sky_intensity is None):
            warnings.warn("This visibility simulator is unable to explicitly "
                          "simulate diffuse structure. Converting diffuse "
                          "intensity to approximate points.")
>>>>>>> 609bdc65

            (pos, flux) = self.convert_healpix_to_point_sources(self.sky_intensity)

            if self.point_source_pos is None:
                self.point_source_pos = pos
                self.point_source_flux = flux
            else:
                self.point_source_flux = np.hstack((self.point_source_flux, flux))
                self.point_source_pos = np.hstack((self.point_source_pos, pos))

            self.sky_intensity = None

    @staticmethod
    def convert_point_sources_to_healpix(
        point_source_pos, point_source_flux, nside=2 ** 5
    ):
        """
        Convert point sources to an approximate diffuse HEALPix model.

        The healpix map returned is in RING scheme.

        Parameters
        ----------
        point_source_pos : array_like
            An array of point sources. For each source, the entries are
            (ra, dec) [rad] (assumed to be in J2000).
            Shape=(N_SOURCES, 2).
        point_source_flux : array_like
            point_source_flux : array_like, optional
            An array of fluxes of the given point sources, per
            frequency. Fluxes in [Jy]. Shape=(NFREQS, N_SOURCES).
        nside : int, optional
            HEALPix nside parameter (must be a power of 2).

        Returns
        -------
        array_like
            The HEALPix diffuse model. Shape=(NFREQ, NPIX).
        """

        hmap = np.zeros((len(point_source_flux), aph.nside_to_npix(nside)))

        # Get which pixel every point source lies in.
        pix = aph.lonlat_to_healpix(
            lon=point_source_pos[:, 0] * rad,
            lat=point_source_pos[:, 1] * rad,
            nside=nside,
        )

        hmap[:, pix] += point_source_flux / aph.nside_to_pixel_area(nside).value

        return hmap

    @staticmethod
    def convert_healpix_to_point_sources(hmap):
        """
        Convert a HEALPix map to a set of point sources.

        The point sources are placed at the center of each pixel.

        Parameters
        ----------
        hmap : array_like
            The HEALPix map. Shape=(NFREQ, NPIX).

        Returns
        -------
            array_like
                The point source approximation. Positions in (ra, dec) (J2000).
                Shape=(N_SOURCES, 2). Fluxes in [Jy]. Shape=(NFREQ, N_SOURCES).
        """
        nside = aph.npix_to_nside(len(hmap[0]))
        ra, dec = aph.healpix_to_lonlat(np.arange(len(hmap[0])), nside, lonlat=True)
        flux = hmap * aph.nside_to_pixel_area(nside).to(rad ** 2).value
        return np.array([ra.to(rad).value, dec.to(rad).value]).T, flux

    def simulate(self):
        """Perform the visibility simulation."""
        self._write_history()
        vis = self._simulate()
        self.uvdata.data_array += vis
        return vis

    @abstractmethod
    def _simulate(self):
        """Subclass-specific simulation method, to be overwritten."""
        pass

    @property
    def nside(self):
        """Nside parameter of the sky healpix map."""
        try:
            return aph.npix_to_nside(len(self.sky_intensity[0]))
        except TypeError:

            if not _is_power_of_2(self._nside):
                raise ValueError("nside must be a power of 2")

            return self._nside

    @cached_property
    def n_pix(self):
        """Number of pixels in the sky map."""
        return self.sky_intensity.shape[1]

    @cached_property
    def n_ant(self):
        """Number of antennas in array."""
        return self.uvdata.get_ants().shape[0]

    @cached_property
    def n_beams(self):
        """Number of beam models used."""
        return len(self.beams)

    def _write_history(self):
        """Write pertinent details of simulation to the UVData's history."""
        class_name = self.__class__.__name__
        self.uvdata.history += (
            "Visibility Simulation performed with " "hera_sim's {} simulator\n"
        ).format(class_name)
        self.uvdata.history += "Class Repr: {}".format(repr(self))

    def write_config_file(
        self, filename, direc=".", beam_filepath=None, antenna_layout_path=None
    ):
        """
        Writes a YAML config file corresponding to the current UVData object.

        Parameters
        ----------
        filename : str
            Filename of the config file.
        direc : str
            Directory in which to place the config file and its
            supporting files.
        beam_filepath : str, optional
            Where to put the beam information. Default is to place it alongside
            the config file, but with extension '.beams'.
        antenna_layout_path : str, optional
            Where to put the antenna layout CSV file. Default is alongside the
            main config file, but appended with '_antenna_layout.csv'.
        """
        if beam_filepath is None:
            beam_filepath = path.basename(filename) + ".beams"

        if antenna_layout_path is None:
            antenna_layout_path = path.basename(filename) + "_antenna_layout.csv"

        uvdata_to_telescope_config(
            self.uvdata,
            beam_filepath=beam_filepath,
            layout_csv_name=antenna_layout_path,
            telescope_config_name=filename,
            return_names=False,
            path_out=direc,
        )<|MERGE_RESOLUTION|>--- conflicted
+++ resolved
@@ -12,13 +12,9 @@
 )
 from os import path
 from abc import ABCMeta, abstractmethod
-<<<<<<< HEAD
 import astropy_healpix as aph
-from astropy.units import rad
-
-=======
 from astropy import units
->>>>>>> 609bdc65
+
 
 def _is_power_of_2(n):
     # checking if a power of 2 from https://stackoverflow.com/a/57025941/1467820
@@ -121,24 +117,16 @@
                     # Try setting up point sources from the obsparams.
                     # Will only work, of course, if the "catalog" key is in obsparams['sources'].
                     # If it's not there, it will raise a KeyError.
-<<<<<<< HEAD
-                    catalog = initialize_catalog_from_params(obsparams)[0]
-                    point_source_pos = (
-                        np.array([catalog["ra_j2000"], catalog["dec_j2000"]]).T
-                        * np.pi
-                        / 180.0
-                    )
-
-                    # This gets the 'I' component of the flux density
-                    point_source_flux = np.atleast_2d(catalog["I"][:, 0])
-=======
-                    catalog = initialize_catalog_from_params(obsparams, return_recarray=False)[0]
+                    catalog = initialize_catalog_from_params(
+                        obsparams, return_recarray=False
+                    )[0]
                     catalog.at_frequencies(np.unique(self.uvdata.freq_array) * units.Hz)
                     point_source_pos = np.array([catalog.ra.rad, catalog.dec.rad]).T
 
                     # This gets the 'I' component of the flux density
-                    point_source_flux = np.atleast_2d(catalog.stokes[0].to('Jy').value).T
->>>>>>> 609bdc65
+                    point_source_flux = np.atleast_2d(
+                        catalog.stokes[0].to("Jy").value
+                    ).T
                 except KeyError:
                     # If 'catalog' was not defined in obsparams, that's fine. We assume
                     # the user has passed some sky model directly (we'll catch it later).
@@ -185,14 +173,8 @@
                 "point_source_flux must be given."
             )
 
-<<<<<<< HEAD
         if self.sky_intensity is not None and not _isnpixok(self.n_pix):
             raise ValueError("The sky_intensity map is not compatible with healpix.")
-=======
-        if not (self.sky_intensity is None or healpy.isnpixok(self.n_pix)):
-            raise ValueError("The sky_intensity map is not compatible with "
-                             "healpy.")
->>>>>>> 609bdc65
 
         if self.point_source_pos is None and self.sky_intensity is None:
             raise ValueError(
@@ -205,32 +187,25 @@
                 "as great as the greatest beam_id."
             )
 
-<<<<<<< HEAD
-        if self.point_source_flux is not None:
-            if self.point_source_flux.shape[0] != self.sky_freqs.shape[0]:
-                raise ValueError(
-                    "point_source_flux must have the same number "
-                    "of freqs as sky_freqs."
-=======
         if (
             self.point_source_flux is not None
             and self.point_source_flux.shape[0] != self.sky_freqs.shape[0]
         ):
             if self.point_source_flux.shape[0] == 1:
-                self.point_source_flux = np.repeat(self.point_source_flux, self.sky_freqs.shape[0]).reshape((self.sky_freqs.shape[0], -1))
+                self.point_source_flux = np.repeat(
+                    self.point_source_flux, self.sky_freqs.shape[0]
+                ).reshape((self.sky_freqs.shape[0], -1))
             else:
                 raise ValueError(
                     f"point_source_flux must have the same number of freqs as sky_freqs. "
                     f"point_source_flux.shape = {self.point_source_flux.shape}."
                     f"sky_freq.shape = {self.sky_freqs.shape}"
->>>>>>> 609bdc65
                 )
 
         if self.point_source_flux is not None:
             flux_shape = self.point_source_flux.shape
             pos_shape = self.point_source_pos.shape
             if flux_shape[1] != pos_shape[0]:
-<<<<<<< HEAD
                 raise ValueError(
                     "Number of sources in point_source_flux and "
                     "point_source_pos is different."
@@ -243,55 +218,30 @@
             raise ValueError(
                 "sky_intensity has a different number of freqs " "than sky_freqs."
             )
-=======
-                raise ValueError("Number of sources in point_source_flux and "
-                                 "point_source_pos is different.")
-
-        if not (
-            self.sky_intensity is None
-            or self.sky_intensity.shape[0] == self.sky_freqs.shape[0]
-        ):
-            raise ValueError("sky_intensity has a different number of freqs "
-                             "than sky_freqs.")
->>>>>>> 609bdc65
 
         if self.sky_intensity is not None and self.sky_intensity.ndim != 2:
             raise ValueError(
                 "sky_intensity must be a 2D array (a healpix map " "per frequency)."
             )
 
-<<<<<<< HEAD
-        if not self.point_source_ability and self.point_source_pos is not None:
+        if not (self.point_source_ability or self.point_source_pos is None):
             warnings.warn(
                 "This visibility simulator is unable to explicitly "
                 "simulate point sources. Adding point sources to "
                 "diffuse pixels."
             )
-=======
-        if not (self.point_source_ability or self.point_source_pos is None):
-            warnings.warn("This visibility simulator is unable to explicitly "
-                          "simulate point sources. Adding point sources to "
-                          "diffuse pixels.")
->>>>>>> 609bdc65
             if self.sky_intensity is None:
                 self.sky_intensity = 0
             self.sky_intensity += self.convert_point_sources_to_healpix(
                 self.point_source_pos, self.point_source_flux, self.nside
             )
 
-<<<<<<< HEAD
         if not self.diffuse_ability and self.sky_intensity is not None:
             warnings.warn(
                 "This visibility simulator is unable to explicitly "
                 "simulate diffuse structure. Converting diffuse "
                 "intensity to approximate points."
             )
-=======
-        if not (self.diffuse_ability or self.sky_intensity is None):
-            warnings.warn("This visibility simulator is unable to explicitly "
-                          "simulate diffuse structure. Converting diffuse "
-                          "intensity to approximate points.")
->>>>>>> 609bdc65
 
             (pos, flux) = self.convert_healpix_to_point_sources(self.sky_intensity)
 
@@ -336,8 +286,8 @@
 
         # Get which pixel every point source lies in.
         pix = aph.lonlat_to_healpix(
-            lon=point_source_pos[:, 0] * rad,
-            lat=point_source_pos[:, 1] * rad,
+            lon=point_source_pos[:, 0] * units.rad,
+            lat=point_source_pos[:, 1] * units.rad,
             nside=nside,
         )
 
@@ -359,14 +309,14 @@
 
         Returns
         -------
-            array_like
-                The point source approximation. Positions in (ra, dec) (J2000).
-                Shape=(N_SOURCES, 2). Fluxes in [Jy]. Shape=(NFREQ, N_SOURCES).
+        array_like
+            The point source approximation. Positions in (ra, dec) (J2000).
+            Shape=(N_SOURCES, 2). Fluxes in [Jy]. Shape=(NFREQ, N_SOURCES).
         """
         nside = aph.npix_to_nside(len(hmap[0]))
         ra, dec = aph.healpix_to_lonlat(np.arange(len(hmap[0])), nside, lonlat=True)
-        flux = hmap * aph.nside_to_pixel_area(nside).to(rad ** 2).value
-        return np.array([ra.to(rad).value, dec.to(rad).value]).T, flux
+        flux = hmap * aph.nside_to_pixel_area(nside).to(units.rad ** 2).value
+        return np.array([ra.to(units.rad).value, dec.to(units.rad).value]).T, flux
 
     def simulate(self):
         """Perform the visibility simulation."""
