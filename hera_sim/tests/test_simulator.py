"""
This tests the Simulator object and associated utilities. It does *not*
check for correctness of individual models, as they should be tested
elsewhere.
"""

import shutil
import tempfile
import sys
import os

import numpy as np
from nose.tools import raises, assert_raises

from hera_sim.foregrounds import DiffuseForeground, diffuse_foreground
from hera_sim.noise import thermal_noise, HERA_Tsky_mdl
from hera_sim.simulate import Simulator
from hera_sim.antpos import hex_array
from hera_sim.data import DATA_PATH
from hera_sim.defaults import defaults
from hera_sim.interpolators import Beam
from pyuvdata import UVData


beamfile = os.path.join(DATA_PATH, "HERA_H1C_BEAM_POLY.npy")
omega_p = Beam(beamfile)
Tsky_mdl = HERA_Tsky_mdl['xx']

Nfreqs = 10
Ntimes = 20

def create_sim(autos=False, **kwargs):
    return Simulator(
        Nfreqs=Nfreqs,
        start_freq=1e8,
        channel_width=1e8/1024,
        Ntimes=Ntimes,
        start_time=2458115.9,
        integration_time=10.7,
        array_layout={
            0: (20.0, 20.0, 0),
            1: (50.0, 50.0, 0)
        },
        no_autos=not autos,
        **kwargs
    )

def test_from_empty():
    sim = create_sim()

    assert sim.data.data_array.shape == (20, 1, 10, 1)
    assert np.all(sim.data.data_array == 0)
    assert sim.freqs.size == Nfreqs
    assert sim.freqs.ndim == 1
    assert sim.lsts.size == Ntimes
    assert sim.lsts.ndim == 1

def test_add_with_str():
    sim = create_sim()
    sim.add("noiselike_eor")
    assert not np.all(sim.data.data_array == 0)

def test_add_with_builtin_class():
    sim = create_sim()
    sim.add(
        DiffuseForeground, Tsky_mdl=Tsky_mdl, omega_p=omega_p
    )
    assert not np.all(np.isclose(sim.data.data_array, 0))

def test_add_with_class_instance():
    sim = create_sim()

    sim.add(
        diffuse_foreground, Tsky_mdl=Tsky_mdl, omega_p=omega_p
    )
    assert not np.all(np.isclose(sim.data.data_array, 0))

def test_refresh():
    sim = create_sim()

    sim.add("noiselike_eor")
    sim.refresh()

    assert np.all(sim.data.data_array == 0)

def test_io():
    sim = create_sim()

    # create a temporary directory to write stuff to
    tempdir = tempfile.mkdtemp()
    filename = os.path.join(tempdir, "tmp_data.uvh5")

    sim.add("pntsrc_foreground")
    sim.add("gains")

    sim.write(filename)

    sim2 = Simulator(
        data=filename
    )

    uvd = UVData()
    uvd.read_uvh5(filename)

    sim3 = Simulator(data=uvd)

    assert np.all(sim.data.data_array == sim2.data.data_array)
    assert np.all(sim.data.data_array == sim3.data.data_array)

    with assert_raises(ValueError):
        sim.write(
            os.path.join(tempdir, 'tmp_data.bad_extension'), 
            save_format="bad_type"
        )
        sim4 = Simulator(data=13)


    # delete the temporary directory
    shutil.rmtree(tempdir)

def test_not_add_vis():
    sim = create_sim()
    vis = sim.add("noiselike_eor", add_vis=False, ret_vis=True)

    assert np.all(sim.data.data_array == 0)

    assert not np.all(vis == 0)

    assert "noiselike_eor" not in sim.data.history
    assert "noiselike_eor" not in sim._components.keys()

    # make sure None is returned if neither adding nor returning
    assert sim.add("noiselike_eor", add_vis=False, ret_vis=False) is None


def test_adding_vis_but_also_returning():
    sim = create_sim()
    vis = sim.add("noiselike_eor", ret_vis=True)

    assert not np.all(vis == 0)
    assert np.all(np.isclose(vis, sim.data.data_array))

    # use season defaults for simplicity
    defaults.set('h1c')
    vis += sim.add(
        "diffuse_foreground", ret_vis=True
    )
    # deactivate defaults for good measure
    defaults.deactivate()
    assert np.all(np.isclose(vis, sim.data.data_array))

def test_filter():
    sim = create_sim(autos=True)
    
    # only add visibilities for the (0,1) baseline
    vis_filter = (0, 1, 'xx')

    sim.add("noiselike_eor", vis_filter=vis_filter)
    assert np.all(sim.data.get_data(0,0) == 0)
    assert np.all(sim.data.get_data(1,1) == 0)
    assert np.all(sim.data.get_data(0,1) != 0)
    assert np.all(sim.data.get_data(1,0) != 0)
    assert np.all(sim.data.get_data(0,1) == sim.data.get_data(1,0).conj())

def test_consistent_across_reds():
    # initialize a sim with some redundant baselines
    # this is a 7-element hex array
    ants = hex_array(2,split_core=False,outriggers=0)
    sim = Simulator(
        Nfreqs=20,
        start_freq=1e8,
        channel_width=5e6,
        Ntimes=20,
        start_time=2458115.9,
        integration_time=10.7,
        array_layout=ants
    )

    # activate season defaults for simplicity
    defaults.set('h1c')
    
    # add something that should be the same across a redundant group
    sim.add(
        'diffuse_foreground', seed_mode="redundant"
    )

    # deactivate defaults for good measure
    defaults.deactivate()
    
    reds = sim._get_reds()[1] # choose non-autos
    # check that every pair in the redundant group agrees
    for i, _bl1 in enumerate(reds):
        for bl2 in reds[i+1:]:
            # get the antenna pairs from the baseline integers
            bl1 = sim.data.baseline_to_antnums(_bl1)
            bl2 = sim.data.baseline_to_antnums(bl2)
            vis1 = sim.data.get_data(bl1)
            vis2 = sim.data.get_data(bl2)
            assert np.all(np.isclose(vis1, vis2))


def test_run_sim():
    # activate season defaults for simplicity
    defaults.set('h1c', refresh=True)

    sim_params = {
            "diffuse_foreground": {"Tsky_mdl":HERA_Tsky_mdl['xx']},
            "pntsrc_foreground": {"nsrcs":500, "Smin":0.1},
            "noiselike_eor": {"eor_amp":3e-2},
            "thermal_noise": 
                {"Tsky_mdl":HERA_Tsky_mdl['xx'], "integration_time":8.59},
            "rfi_scatter": 
                {"scatter_chance":0.99, "scatter_strength":5.7, "scatter_std":2.2},
            "rfi_impulse": 
                {"impulse_chance":0.99, "impulse_strength":17.22},
            "rfi_stations": {},
            "gains": {"gain_spread":0.05},
            "sigchain_reflections": {"amp":[0.5,0.5],
                                     "dly":[14,7],
                                     "phs":[0.7723,3.2243]},
            "whitenoise_xtalk": {"amplitude":1.2345} 
            }

    sim = create_sim()

    sim.run_sim(**sim_params)

    assert not np.all(np.isclose(sim.data.data_array, 0))

    # instantiate a mock simulation file
    tmp_sim_file = tempfile.mkstemp()[1]
    # write something to it
    with open(tmp_sim_file, 'w') as sim_file:
        sim_file.write("""
            diffuse_foreground: 
                Tsky_mdl: !Tsky
                    datafile: {}/HERA_Tsky_Reformatted.npz
                    pol: yy
            pntsrc_foreground: 
                nsrcs: 500
                Smin: 0.1
            noiselike_eor: 
                eor_amp: 0.03
            gains: 
                gain_spread: 0.05
            cross_coupling_xtalk: 
                amp: 0.225
                dly: 13.2
                phs: 2.1123
            thermal_noise: 
                Tsky_mdl: !Tsky 
                    datafile: {}/HERA_Tsky_Reformatted.npz
                    pol: xx
                integration_time: 9.72
            rfi_scatter: 
                scatter_chance: 0.99
                scatter_strength: 5.7
                scatter_std: 2.2
                """.format(DATA_PATH, DATA_PATH))
    sim = create_sim(autos=True)
    sim.run_sim(tmp_sim_file)
    assert not np.all(np.isclose(sim.data.data_array, 0))
    
    # deactivate season defaults for good measure
    defaults.deactivate()

@raises(ValueError)
def test_run_sim_both_args():
    # make a temporary test file
    tmp_sim_file = tempfile.mkstemp()[1]
    with open(tmp_sim_file, 'w') as sim_file:
        sim_file.write("""
            pntsrc_foreground:
                nsrcs: 5000
                """)
    sim_params = {"diffuse_foreground": {"Tsky_mdl":HERA_Tsky_mdl['xx']} }
    sim = create_sim()
    sim.run_sim(tmp_sim_file, **sim_params)

@raises(UnboundLocalError)
def test_run_sim_bad_param_key():
    bad_key = {"something": {"something else": "another different thing"} }
    sim = create_sim()
    sim.run_sim(**bad_key)

<<<<<<< HEAD
@raises(TypeError)
def test_run_sim_bad_param_value():
    bad_value = {"diffuse_foreground": 13}
    sim = create_sim()
    sim.run_sim(**bad_value)

@raises(SystemExit)
def test_bad_yaml_config():
    # make a bad config file
    tmp_sim_file = tempfile.mkstemp()[1]
    with open(tmp_sim_file, 'w') as sim_file:
        sim_file.write("""
            this:
                is: a
                 bad: file
                 """)
    sim = create_sim()
    sim.run_sim(tmp_sim_file)
=======
def test_consistent_across_reds():
    ants = hex_array(2,split_core=False,outriggers=0)
    sim = Simulator(n_freq=50, n_times=20, antennas=ants)
    sim.add_foregrounds('diffuse_foreground', Tsky_mdl=HERA_Tsky_mdl['xx'],
            seed_redundantly=True)
    sim.add_eor('noiselike_eor', seed_redundantly=True)
    reds = sim.data.get_redundancies()[0][1] # choose non-autos
    key1 = sim.data.baseline_to_antnums(reds[0]) + ('xx',)
    key2 = sim.data.baseline_to_antnums(reds[1]) + ('xx',)
    assert np.all(np.isclose(sim.data.get_data(key1),sim.data.get_data(key2)))

def test_return_and_save_seeds():
    ants = hex_array(2, split_core=False, outriggers=0)
    sim = Simulator(n_freq=50, n_times=20, antennas=ants)
    sim.add_foregrounds('diffuse_foreground', Tsky_mdl=HERA_Tsky_mdl['xx'],
            seed_redundantly=True)
    tempdir = tempfile.mkdtemp()
    vis_file = path.join(tempdir, "test.uvh5")
    seeds = sim.data.extra_keywords['seeds']
    alt_seeds = sim.write_data(vis_file, ret_seeds=True, save_seeds=True)
    saved_seeds = np.load(vis_file.replace(".uvh5", ".npy"), allow_pickle=True)
    saved_seeds = saved_seeds[None][0]
    assert seeds==alt_seeds
    assert seeds==sim.data.extra_keywords['seeds']
    assert np.all(seeds['diffuse_foreground']==saved_seeds['diffuse_foreground'])

if sys.version_info.major < 3 or \
   sys.version_info.major > 3 and sys.version_info.minor < 4:
    @raises(NotImplementedError)
    def test_run_sim():
        sim_params = {}
        sim = create_sim()
        sim.run_sim(**sim_params)
else:
    def test_run_sim():
        sim_params = {
                "diffuse_foreground": {"Tsky_mdl":HERA_Tsky_mdl['xx']},
                "pntsrc_foreground": {"nsrcs":500, "Smin":0.1},
                "noiselike_eor": {"eor_amp":3e-2},
                "thermal_noise": {"Tsky_mdl":HERA_Tsky_mdl['xx'], "inttime":8.59},
                "rfi_scatter": {"chance":0.99, "strength":5.7, "std":2.2},
                "rfi_impulse": {"chance":0.99, "strength":17.22},
                "rfi_stations": {},
                "gains": {"gain_spread":0.05},
                "sigchain_reflections": {"amp":[0.5,0.5],
                                         "dly":[14,7],
                                         "phs":[0.7723,3.2243]},
                "gen_whitenoise_xtalk": {"amplitude":1.2345} 
                }

        sim = create_sim()
    
        sim.run_sim(**sim_params)

        assert not np.all(np.isclose(sim.data.data_array, 0))

        # instantiate a mock simulation file
        tmp_sim_file = tempfile.mkstemp()[1]
        # write something to it
        with open(tmp_sim_file, 'w') as sim_file:
            sim_file.write("""
                diffuse_foreground: 
                    Tsky_mdl: !Tsky
                        datafile: {}/HERA_Tsky_Reformatted.npz
                        pol: yy
                pntsrc_foreground: 
                    nsrcs: 500
                    Smin: 0.1
                noiselike_eor: 
                    eor_amp: 0.03
                gains: 
                    gain_spread: 0.05
                gen_cross_coupling_xtalk: 
                    amp: 0.225
                    dly: 13.2
                    phs: 2.1123
                thermal_noise: 
                    Tsky_mdl: !Tsky 
                        datafile: {}/HERA_Tsky_Reformatted.npz
                        pol: xx
                    inttime: 9.72
                rfi_scatter: 
                    chance: 0.99
                    strength: 5.7
                    std: 2.2
                    """.format(DATA_PATH, DATA_PATH))
        sim = create_sim(autos=True)
        sim.run_sim(tmp_sim_file)
        assert not np.all(np.isclose(sim.data.data_array, 0))

    @raises(AssertionError)
    def test_run_sim_both_args():
        # make a temporary test file
        tmp_sim_file = tempfile.mkstemp()[1]
        with open(tmp_sim_file, 'w') as sim_file:
            sim_file.write("""
                pntsrc_foreground:
                    nsrcs: 5000
                    """)
        sim_params = {"diffuse_foreground": {"Tsky_mdl":HERA_Tsky_mdl['xx']} }
        sim = create_sim()
        sim.run_sim(tmp_sim_file, **sim_params)

    @raises(AssertionError)
    def test_run_sim_bad_param_key():
        bad_key = {"something": {"something else": "another different thing"} }
        sim = create_sim()
        sim.run_sim(**bad_key)

    @raises(AssertionError)
    def test_run_sim_bad_param_value():
        bad_value = {"diffuse_foreground": 13}
        sim = create_sim()
        sim.run_sim(**bad_value)

    @raises(SystemExit)
    def test_bad_yaml_config():
        # make a bad config file
        tmp_sim_file = tempfile.mkstemp()[1]
        with open(tmp_sim_file, 'w') as sim_file:
            sim_file.write("""
                this:
                    is: a
                     bad: file
                     """)
        sim = create_sim()
        sim.run_sim(tmp_sim_file)
>>>>>>> 76af8a16
<|MERGE_RESOLUTION|>--- conflicted
+++ resolved
@@ -277,18 +277,6 @@
     sim = create_sim()
     sim.run_sim(tmp_sim_file, **sim_params)
 
-@raises(UnboundLocalError)
-def test_run_sim_bad_param_key():
-    bad_key = {"something": {"something else": "another different thing"} }
-    sim = create_sim()
-    sim.run_sim(**bad_key)
-
-<<<<<<< HEAD
-@raises(TypeError)
-def test_run_sim_bad_param_value():
-    bad_value = {"diffuse_foreground": 13}
-    sim = create_sim()
-    sim.run_sim(**bad_value)
 
 @raises(SystemExit)
 def test_bad_yaml_config():
@@ -302,7 +290,7 @@
                  """)
     sim = create_sim()
     sim.run_sim(tmp_sim_file)
-=======
+
 def test_consistent_across_reds():
     ants = hex_array(2,split_core=False,outriggers=0)
     sim = Simulator(n_freq=50, n_times=20, antennas=ants)
@@ -430,4 +418,4 @@
                      """)
         sim = create_sim()
         sim.run_sim(tmp_sim_file)
->>>>>>> 76af8a16
+
