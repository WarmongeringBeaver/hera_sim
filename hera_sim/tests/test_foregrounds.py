from contextlib import ExitStack as does_not_raise
import pytest
from hera_sim import foregrounds
from hera_sim import DATA_PATH
from hera_sim.interpolators import Beam, Tsky
from astropy import units
import numpy as np
from uvtools.utils import FFT, fourier_freqs


@pytest.fixture(scope="function")
def omega_p():
    beamfile = DATA_PATH / "HERA_H1C_BEAM_POLY.npy"
    omega_p = Beam(beamfile)
    return omega_p


@pytest.fixture(scope="function")
def freqs():
    return np.linspace(0.1, 0.2, 100, endpoint=False)


@pytest.fixture(scope="function")
def lsts():
    return np.linspace(0, 2 * np.pi, 1000)


@pytest.fixture(scope="function")
def Tsky_mdl():
    datafile = DATA_PATH / "HERA_Tsky_Reformatted.npz"
    return Tsky(datafile)


@pytest.mark.parametrize("model", ["pntsrc", "diffuse"])
def test_foreground_shape(freqs, lsts, Tsky_mdl, omega_p, model):
    bl_vec = [0, 0, 0]
    if model == "pntsrc":
        vis = foregrounds.pntsrc_foreground(lsts=lsts, freqs=freqs, bl_vec=bl_vec)
    elif model == "diffuse":
        vis = foregrounds.diffuse_foreground(
            lsts=lsts, freqs=freqs, bl_vec=bl_vec, Tsky_mdl=Tsky_mdl, omega_p=omega_p
        )
    assert vis.shape == (lsts.size, freqs.size)


@pytest.mark.parametrize("model", ["pntsrc", "diffuse"])
def test_foreground_autos_are_real(freqs, lsts, Tsky_mdl, omega_p, model):
    bl_vec = [0, 0, 0]
    if model == "pntsrc":
        vis = foregrounds.pntsrc_foreground(lsts=lsts, freqs=freqs, bl_vec=bl_vec)
    elif model == "diffuse":
        vis = foregrounds.diffuse_foreground(
            lsts=lsts, freqs=freqs, bl_vec=bl_vec, Tsky_mdl=Tsky_mdl, omega_p=omega_p
        )
    assert np.allclose(vis.imag, 0)
    # import uvtools, pylab as plt
    # uvtools.plot.waterfall(vis, mode='log'); plt.colorbar(); plt.show()


@pytest.mark.parametrize("orientation", ["east", "west", "north"])
@pytest.mark.parametrize(
    "model, expectation",
<<<<<<< HEAD
    [("pntsrc", pytest.raises(AssertionError)), ("diffuse", does_not_raise())],
=======
    [
        ("pntsrc", pytest.raises(AssertionError)),
        ("diffuse", does_not_raise()),
    ],
>>>>>>> 47ee2eb4
)
def test_foreground_orientation(
    freqs, lsts, Tsky_mdl, omega_p, model, orientation, expectation
):
    baselines = {"east": [100, 0, 0], "west": [-100, 0, 0], "north": [0, 100, 0]}
    bl_vec = baselines[orientation]
    fringe_filter_kwargs = {"fringe_filter_type": "gauss", "fr_width": 1e-5}
    kwargs = dict(freqs=freqs, lsts=lsts, bl_vec=bl_vec)
    # TODO: Update this to avoid repeated code?
    if model == "diffuse":
        model = foregrounds.diffuse_foreground
        kwargs.update(
            dict(
                Tsky_mdl=Tsky_mdl,
                omega_p=omega_p,
                fringe_filter_kwargs=fringe_filter_kwargs,
            )
        )
    elif model == "pntsrc":
        # FIXME: point source foregrounds do not behave correctly in fringe-rate.
        model = foregrounds.pntsrc_foreground
        # Hack to make the tests pass for the eastward-orientation. This should
        # be extra motivation for really digging into how we're simulating point
        # source visibilities, since it doesn't consistently give the wrong
        # fringe-rate behavior.
        if orientation == "east":
            expectation = does_not_raise()

    vis = model(**kwargs)
    vis_fft = FFT(vis, axis=0, taper="blackmanharris")
    fringe_rates = fourier_freqs(lsts * units.day.to("s") * units.rad.to("cycle"))
    max_frs = fringe_rates[np.argmax(np.abs(vis_fft), axis=0)]
    divisor = 1 if orientation == "north" else np.abs(max_frs)
    fr_signs = max_frs / divisor
    expected_sign = {"east": 1, "west": -1, "north": 0}[orientation]
    with expectation:
        assert np.allclose(fr_signs, expected_sign, atol=1e-4)


@pytest.mark.parametrize("model", ["pntsrc", "diffuse"])
@pytest.mark.xfail
def test_foreground_conjugation(freqs, lsts, Tsky_mdl, omega_p, model):
    bl_vec = np.array([100.0, 0, 0])
    delay_filter_kwargs = {"delay_filter_type": "tophat"}
    fringe_filter_kwargs = {"fringe_filter_type": "tophat"}
    kwargs = dict(freqs=freqs, lsts=lsts, bl_vec=bl_vec)
    if model == "diffuse":
        model = foregrounds.diffuse_foreground
        kwargs.update(
            dict(
                Tsky_mdl=Tsky_mdl,
                omega_p=omega_p,
                delay_filter_kwargs=delay_filter_kwargs,
                fringe_filter_kwargs=fringe_filter_kwargs,
            )
        )
    elif model == "pntsrc":
        model = foregrounds.pntsrc_foreground

    conj_kwargs = kwargs.copy()
    conj_kwargs["bl_vec"] = -bl_vec
    vis = model(**kwargs)
    conj_vis = model(**conj_kwargs)
    assert np.allclose(vis, conj_vis.conj())  # Assert V_ij = V*_ji


def test_diffuse_foreground_exception_no_tsky_mdl(freqs, lsts, omega_p):
    bl_vec = [0, 0, 0]
    with pytest.raises(ValueError) as err:
        foregrounds.diffuse_foreground(
            freqs=freqs,
            lsts=lsts,
            bl_vec=bl_vec,
            Tsky_mdl=None,
            omega_p=omega_p,
        )
    assert "sky temperature model must be" in err.value.args[0]


def test_diffuse_foreground_exception_no_omega_p(freqs, lsts, Tsky_mdl):
    bl_vec = [0, 0, 0]
    with pytest.raises(ValueError) as err:
        foregrounds.diffuse_foreground(
            freqs=freqs,
            lsts=lsts,
            bl_vec=bl_vec,
            Tsky_mdl=Tsky_mdl,
            omega_p=None,
        )
    assert "beam area array or interpolation object" in err.value.args[0]<|MERGE_RESOLUTION|>--- conflicted
+++ resolved
@@ -60,14 +60,7 @@
 @pytest.mark.parametrize("orientation", ["east", "west", "north"])
 @pytest.mark.parametrize(
     "model, expectation",
-<<<<<<< HEAD
     [("pntsrc", pytest.raises(AssertionError)), ("diffuse", does_not_raise())],
-=======
-    [
-        ("pntsrc", pytest.raises(AssertionError)),
-        ("diffuse", does_not_raise()),
-    ],
->>>>>>> 47ee2eb4
 )
 def test_foreground_orientation(
     freqs, lsts, Tsky_mdl, omega_p, model, orientation, expectation
