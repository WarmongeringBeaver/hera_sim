--- conflicted
+++ resolved
@@ -1,9 +1,5 @@
 import numpy as np
-<<<<<<< HEAD
-import nose.tools as nt
-=======
 import pytest
->>>>>>> a5972a47
 
 from astropy import units
 
@@ -144,130 +140,6 @@
 
     np.random.seed(1234)  # set the seed for reproducibility.
 
-<<<<<<< HEAD
-        df = utils.gen_delay_filter(
-            freqs=fqs,
-            bl_len_ns=bl_len_ns,
-            standoff=standoff,
-            delay_filter_type="tophat",
-        )
-        nt.assert_almost_equal(np.sum(df), 11)
-
-        df = utils.gen_delay_filter(
-            freqs=fqs, bl_len_ns=bl_len_ns, standoff=standoff, delay_filter_type="gauss"
-        )
-        nt.assert_almost_equal(np.sum(df), 3.133285343289006)
-
-        df = utils.gen_delay_filter(
-            freqs=fqs,
-            bl_len_ns=bl_len_ns,
-            standoff=standoff,
-            delay_filter_type="trunc_gauss",
-        )
-        nt.assert_almost_equal(np.sum(df), 3.1332651717678575)
-
-        df = utils.gen_delay_filter(
-            freqs=fqs, bl_len_ns=bl_len_ns, standoff=standoff, delay_filter_type="none"
-        )
-        nt.assert_almost_equal(np.sum(df), 100)
-
-        df = utils.gen_delay_filter(
-            freqs=fqs,
-            bl_len_ns=bl_len_ns,
-            standoff=standoff,
-            delay_filter_type="tophat",
-            min_delay=100.0,
-        )
-        nt.assert_almost_equal(np.sum(df), 0)
-
-        df = utils.gen_delay_filter(
-            freqs=fqs,
-            bl_len_ns=bl_len_ns,
-            standoff=standoff,
-            delay_filter_type="tophat",
-            max_delay=50.0,
-        )
-        nt.assert_almost_equal(np.sum(df), 11)
-
-    def test_rough_delay_filter(self):
-        np.random.seed(0)
-        lsts = np.linspace(0, 2 * np.pi, 200)
-        fqs = np.linspace(0.1, 0.2, 100, endpoint=False)
-        bl_len_ns = 50.0
-        standoff = 0.0
-
-        data = utils.gen_white_noise((len(lsts), len(fqs)))
-        dfilt = utils.rough_delay_filter(
-            data,
-            freqs=fqs,
-            bl_len_ns=bl_len_ns,
-            standoff=standoff,
-            delay_filter_type="gauss",
-        )
-        dfft = np.mean(np.abs(np.fft.ifft(dfilt, axis=1)), axis=0)
-        nt.assert_true(np.isclose(dfft[20:-20], 0.0).all())
-
-    def test_gen_fringe_filter(self):
-        np.random.seed(0)
-        lsts = np.linspace(0, 2 * np.pi, 200)
-        fqs = np.linspace(0.1, 0.2, 100, endpoint=False)
-        bl_len_ns = 50.0
-        FRF = np.load(DATA_PATH / "H37_FR_Filters_small.npz")
-        fr_filt = FRF["PB_rms"][0].T
-        fr_frates = FRF["frates"]
-        fr_freqs = FRF["freqs"] / 1e9
-
-        ff = utils.gen_fringe_filter(
-            lsts=lsts, freqs=fqs, ew_bl_len_ns=bl_len_ns, fringe_filter_type="none"
-        )
-        nt.assert_true(np.isclose(ff, 1.0).all())
-
-        ff = utils.gen_fringe_filter(
-            lsts=lsts, freqs=fqs, ew_bl_len_ns=bl_len_ns, fringe_filter_type="tophat"
-        )
-        nt.assert_almost_equal(np.sum(ff[50]), np.sum(ff[-50]), 41)
-
-        # for some reason this fails, but no changes have been made
-        # or sometimes it doesn't fail? really bizarre
-        ff = utils.gen_fringe_filter(
-            lsts,
-            freqs=fqs,
-            ew_bl_len_ns=bl_len_ns,
-            fringe_filter_type="gauss",
-            fr_width=1e-4,
-        )
-        nt.assert_almost_equal(np.sum(ff[50]), 63.06179070109816)
-
-        ff = utils.gen_fringe_filter(
-            lsts,
-            freqs=fqs,
-            ew_bl_len_ns=bl_len_ns,
-            fringe_filter_type="custom",
-            FR_filter=fr_filt,
-            FR_frates=fr_frates,
-            FR_freqs=fr_freqs,
-        )
-        nt.assert_almost_equal(np.sum(ff[50]), 14.66591593210259, places=3)
-
-    def test_rough_fringe_filter(self):
-        np.random.seed(0)
-        lsts = np.linspace(0, 2 * np.pi, 400)
-        fqs = np.linspace(0.1, 0.2, 100, endpoint=False)
-        bl_len_ns = 50.0
-        # FRF = np.load(DATA_PATH / "H37_FR_Filters_small.npz")
-
-        data = utils.gen_white_noise((len(lsts), len(fqs)))
-        dfilt = utils.rough_fringe_filter(
-            data,
-            lsts=lsts,
-            freqs=fqs,
-            ew_bl_len_ns=bl_len_ns,
-            fringe_filter_type="gauss",
-            fr_width=1e-4,
-        )
-        dfft = np.mean(np.abs(np.fft.ifft(dfilt, axis=0)), axis=1)
-        nt.assert_true(np.isclose(dfft[50:150], 0.0).all())
-=======
     out = 0
     nreal = 5000
     for i in range(nreal):
@@ -404,7 +276,6 @@
         )
         for i, max_fringe_rate in enumerate(max_fringe_rates)
     )
->>>>>>> a5972a47
 
 
 def test_fringe_filter_bad_type(freqs, lsts):
@@ -450,16 +321,6 @@
     hour_angles = utils.compute_ha(lsts, ra)
     assert np.all((hour_angles >= -np.pi) & (hour_angles <= np.pi))
 
-<<<<<<< HEAD
-    out = 0
-    nreal = 5000
-    for _ in range(nreal):
-        _noise = tsky * utils.gen_white_noise(N)
-        outnoise = utils.rough_delay_filter(
-            _noise, freqs=fqs, bl_len_ns=30, normalize=1
-        )
-=======
->>>>>>> a5972a47
 
 @pytest.mark.parametrize("ra", [np.pi / 2, np.pi])
 def test_compute_ha_accuracy(lsts, ra):
