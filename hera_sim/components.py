<<<<<<< HEAD
"""A module providing discoverability features for hera_sim."""

=======
"""A module providing discoverability features for hera_sim.
"""
from __future__ import annotations
>>>>>>> 47ee2eb4
import re
from abc import abstractmethod, ABCMeta
from copy import deepcopy
from .defaults import defaults
from typing import Dict, Optional, Tuple
from types import new_class
from collections import defaultdict

_available_components = {}


class SimulationComponent(metaclass=ABCMeta):
    """Base class for defining simulation component models.

    This class serves two main purposes:
        - Provide a simple interface for discovering simulation
          component models (see :meth:`~list_discoverable_components`").
        - Ensure that each subclass can create abstract methods.

    The :meth:`~registry`: class decorator provides a simple way of
    accomplishing the above, while also providing some useful extra
    features.

    Attributes
    ----------
    is_multiplicative
        Specifies whether the model ``cls`` is a multiplicative
        effect. This parameter lets the :class:`~Simulator`:
        class determine how to apply the effect simulated by
        ``cls``. Default setting is False (i.e. the model is
        assumed to be additive unless specified otherwise).
    """

<<<<<<< HEAD
    def __init_subclass__(cls, **kwargs):
        """Save a private cache of models to the class."""
        super().__init_subclass__(**kwargs)
        cls._models = {}


# class decorator for tracking subclasses
def registry(cls):
    """Register a class as a :class:`SimulationComponent`."""

    class NewClass(cls, SimulationComponent):
        def __init_subclass__(
            cls, is_abstract=False, is_multiplicative=False, **kwargs
        ):
            """Provide some useful augmentations to subclasses.

            Parameters
            ----------
            is_abstract : bool, optional
                Specifies whether the subclass ``cls`` is an abstract
                class or not. Classes that are not abstract are
                registered in the ``NewClass._models`` dictionary. This
                is the feature that provides a neat interface for
                automatic discoverability of component models. Default
                behavior is to register the subclass.
            is_multiplicative : bool, optional
                Specifies whether the model ``cls`` is a multiplicative
                effect. This parameter lets the :class:`~Simulator`:
                class determine how to apply the effect simulated by
                ``cls``. Default setting is False (i.e. the model is
                assumed to be additive unless specified otherwise).


            Other Parameters
            ----------------
            Passed to the superclass ``__init_subclass__`` method.

            Notes
            -----
            This subclass initialization routine also automatically
            updates the ``__call__`` docstring for the subclass with
            the parameters from the ``__init__`` docstring if both
            methods are documented in the numpy style. This decision was
            made because the convention for defining a new component
            model is to have optional parameters be specified on class
            instantiation, but with the option to override the
            parameters when the class instance is called. In lieu of
            repeating the optional parameters with their defaults, all
            component model signatures consist of only required
            parameters and variable keyword arguments.

            For an example of how to use the ``registry`` decorator,
            please refer to the following tutorial notebook:

            < ADD APPROPRIATE LINK HERE >
            """
            super().__init_subclass__(**kwargs)
            cls._update_call_docstring()
            #: whether the systematic multiplies existing visibilities.
            cls.is_multiplicative = is_multiplicative
            if not is_abstract:
                cls.__base__._models[cls.__name__] = cls

        def _extract_kwarg_values(self, **kwargs):
            """Return the (optionally updated) model's optional parameters.

            Other Parameters
            ----------------
            Optional parameters appropriate for the model. These are received
            directly from the subclass's ``__call__`` method.

            Returns
            -------
            use_kwargs : dict values
                Potentially updated parameter values for the parameters
                passed in. This allows for a very simple
                interface with the :mod:`~defaults`: module, which
                will automatically update parameter default values if
                active.
            """
            # retrieve the default set of kwargs
            use_kwargs = self.kwargs.copy()

            # apply new defaults if the defaults class is active
            if defaults._override_defaults:
                kwargs = defaults.apply(use_kwargs, **kwargs)

            # make sure that any kwargs passed make it through
            use_kwargs.update(kwargs)

            return use_kwargs.values()

        def __init__(self, **kwargs):
            self.kwargs = kwargs

        @abstractmethod
        def __call__(self, **kwargs):
            pass

        def _check_kwargs(self, **kwargs):
            if any(key not in self.kwargs for key in kwargs):
                error_msg = "The following keywords are not supported: "
                error_msg += ", ".join(key for key in kwargs if key not in self.kwargs)
                raise ValueError(error_msg)

        @classmethod
        def _update_call_docstring(cls):
            init_docstring = str(cls.__init__.__doc__)
            call_docstring = str(cls.__call__.__doc__)
            if any("Parameters" not in doc for doc in (init_docstring, call_docstring)):
                return
            init_params = cls._extract_param_section(init_docstring)
            call_params = cls._extract_param_section(call_docstring)
            full_params = call_params + init_params
            cls.__call__.__doc__ = call_docstring.replace(call_params, full_params)

        @staticmethod
        def _extract_param_section(docstring):
            # make a regular expression to capture section headings
            pattern = re.compile("[A-Za-z]+\n.*-+\n")
            # get the section headings
            section_headings = pattern.findall(docstring)
            if not section_headings[0].lower().startswith("param"):
                # TODO: make this error message a bit better
                # or just make it a warning instead
                raise SyntaxError(
                    "Please ensure that the 'Parameters' section of "
                    "the docstring comes first."
                )
            # get everything after the first heading
            param_section = docstring.partition(section_headings[0])[-1]
            # just return this if there are no more sections
            if len(section_headings) == 1:
                return param_section
            # return everything before the next section
            return param_section.partition(section_headings[1])[0]

    NewClass.__name__ = cls.__name__
    return NewClass


def list_discoverable_components():
    """List all available component models."""
    for cls in SimulationComponent.__subclasses__():
        for name, model in cls._models.items():
            name = ".".join([model.__module__, name])
            print(name)
=======
    is_multiplicative: bool = False
    _alias: Tuple[str] = tuple()

    def __init_subclass__(cls, is_abstract: bool = False):
        """Provide some useful augmentations to subclasses.

        Parameters
        ----------
        is_abstract
            Specifies whether the subclass ``cls`` is an abstract
            class or not. Classes that are not abstract are
            registered in the ``_models`` dictionary. This
            is the feature that provides a neat interface for
            automatic discoverability of component models. Default
            behavior is to register the subclass.

        Notes
        -----
        This subclass initialization routine also automatically
        updates the ``__call__`` docstring for the subclass with
        the parameters from the ``__init__`` docstring if both
        methods are documented in the numpy style. This decision was
        made because the convention for defining a new component
        model is to have optional parameters be specified on class
        instantiation, but with the option to override the
        parameters when the class instance is called. In lieu of
        repeating the optional parameters with their defaults, all
        component model signatures consist of only required
        parameters and variable keyword arguments.

        For an example of how to use the ``component`` decorator,
        please refer to the following tutorial notebook:

        < ADD APPROPRIATE LINK HERE >
        """
        super().__init_subclass__()
        cls._update_call_docstring()
        if not is_abstract:
            for name in cls.get_aliases():
                cls._models[name] = cls

    @classmethod
    def get_aliases(cls) -> Tuple[str]:
        return (cls.__name__.lower(),) + cls._alias

    def _extract_kwarg_values(self, **kwargs):
        """Return the (optionally updated) model's optional parameters.

        Parameters
        ----------
        **kwargs
            An unpacked dictionary of optional parameter values
            appropriate for the model. These are received directly
            from the subclass's ``__call__`` method.

        Returns
        -------
        use_kwargs : dict values
            Potentially updated parameter values for the parameters
            passed in ``**kwargs``. This allows for a very simple
            interface with the :module:`~defaults`: module, which
            will automatically update parameter default values if
            active.
        """
        # retrieve the default set of kwargs
        use_kwargs = self.kwargs.copy()

        # apply new defaults if the defaults class is active
        if defaults._override_defaults:
            kwargs = defaults.apply(use_kwargs, **kwargs)

        # make sure that any kwargs passed make it through
        use_kwargs.update(kwargs)

        return use_kwargs.values()

    def __init__(self, **kwargs):
        self.kwargs = kwargs

    @abstractmethod
    def __call__(self, **kwargs):  # pragma: nocover
        pass

    def _check_kwargs(self, **kwargs):
        if any(key not in self.kwargs for key in kwargs):
            error_msg = "The following keywords are not supported: "
            error_msg += ", ".join(key for key in kwargs if key not in self.kwargs)
            raise ValueError(error_msg)

    @classmethod
    def _update_call_docstring(cls):
        init_docstring = str(cls.__init__.__doc__)
        call_docstring = str(cls.__call__.__doc__)
        if any("Parameters" not in doc for doc in (init_docstring, call_docstring)):
            return
        init_params = cls._extract_param_section(init_docstring)
        call_params = cls._extract_param_section(call_docstring)
        full_params = call_params + init_params
        cls.__call__.__doc__ = call_docstring.replace(call_params, full_params)

    @staticmethod
    def _extract_param_section(docstring):
        # make a regular expression to capture section headings
        pattern = re.compile("[A-Za-z]+\n.*-+\n")
        # get the section headings
        section_headings = pattern.findall(docstring)
        if not section_headings[0].lower().startswith("param"):
            # TODO: make this error message a bit better
            # or just make it a warning instead
            raise SyntaxError(
                "Please ensure that the 'Parameters' section of "
                "the docstring comes first."
            )
        # get everything after the first heading
        param_section = docstring.partition(section_headings[0])[-1]
        # just return this if there are no more sections
        if len(section_headings) == 1:
            return param_section
        # return everything before the next section
        return param_section.partition(section_headings[1])[0]

    @classmethod
    def get_models(cls, with_aliases=False) -> Dict[str, SimulationComponent]:
        if with_aliases:
            return deepcopy(cls._models)
        else:
            return {
                model.__name__.lower(): model for model in set(cls._models.values())
            }

    @classmethod
    def get_model(cls, mdl: str) -> SimulationComponent:
        return cls._models[mdl.lower()]


# class decorator for tracking subclasses
def component(cls):
    """Decorator to create a new specific Component that tracks its models."""
    cls._models = {}
    # This function creates a new class dynamically.
    # The idea is to create a new class that is essentially the input cls, but has a
    # new superclass -- the SimulationComponent. We pass the "is_abstract" keyword into
    # the __init_subclass__ so that any class directly decorated with "@component" is seen to
    # be an abstract class, not an actual model. Finally, the exec_body just adds all
    # the stuff from cls into the new class.
    cls = new_class(
        name=cls.__name__,
        bases=(SimulationComponent,),
        kwds={"is_abstract": True},
        exec_body=lambda namespace: namespace.update(dict(cls.__dict__)),
    )
    _available_components[cls.__name__] = cls
    return cls


def get_all_components(with_aliases=False) -> Dict[str, Dict[str, SimulationComponent]]:
    """Get a dictionary of component names mapping to a dictionary of models."""
    return {
        cmp_name.lower(): cmp.get_models(with_aliases)
        for cmp_name, cmp in _available_components.items()
    }


def get_models(cmp: str, with_aliases: bool = False) -> Dict[str, SimulationComponent]:
    """Get a dictionary of model names mapping to model classes for a particular component."""
    return get_all_components(with_aliases)[cmp.lower()]


def get_all_models(with_aliases: bool = False) -> Dict[str, SimulationComponent]:
    """Get a dictionary of model names mapping to their classes for all possible models.

    See Also
    --------
    :func:`get_models`
        Return a similar dictionary but filtered to a single kind of component.
    """
    all = get_all_components(with_aliases)
    out = {}
    for models in all.values():
        # models here is a dictionary of all models of a particular component.
        out.update(models)
    return out


def get_model(mdl: str, cmp: Optional[str] = None) -> SimulationComponent:
    if cmp:
        return get_models(cmp, with_aliases=True)[mdl.lower()]
    else:
        return get_all_models(with_aliases=True)[mdl.lower()]


def list_all_components(with_aliases: bool = True) -> str:
    cmps = get_all_components(with_aliases)

    out = ""
    for cmp, models in cmps.items():
        out += f"{cmp}:\n"

        model_to_name = defaultdict(lambda: [])
        for name, model in models.items():
            model_to_name[model].append(name)

        for model, names in model_to_name.items():
            out += "  " + " | ".join(names) + "\n"
    return out
>>>>>>> 47ee2eb4
<|MERGE_RESOLUTION|>--- conflicted
+++ resolved
@@ -1,16 +1,11 @@
-<<<<<<< HEAD
 """A module providing discoverability features for hera_sim."""
 
-=======
-"""A module providing discoverability features for hera_sim.
-"""
 from __future__ import annotations
->>>>>>> 47ee2eb4
 import re
 from abc import abstractmethod, ABCMeta
 from copy import deepcopy
 from .defaults import defaults
-from typing import Dict, Optional, Tuple
+from typing import Dict, Optional, Tuple, Type
 from types import new_class
 from collections import defaultdict
 
@@ -39,156 +34,9 @@
         assumed to be additive unless specified otherwise).
     """
 
-<<<<<<< HEAD
-    def __init_subclass__(cls, **kwargs):
-        """Save a private cache of models to the class."""
-        super().__init_subclass__(**kwargs)
-        cls._models = {}
-
-
-# class decorator for tracking subclasses
-def registry(cls):
-    """Register a class as a :class:`SimulationComponent`."""
-
-    class NewClass(cls, SimulationComponent):
-        def __init_subclass__(
-            cls, is_abstract=False, is_multiplicative=False, **kwargs
-        ):
-            """Provide some useful augmentations to subclasses.
-
-            Parameters
-            ----------
-            is_abstract : bool, optional
-                Specifies whether the subclass ``cls`` is an abstract
-                class or not. Classes that are not abstract are
-                registered in the ``NewClass._models`` dictionary. This
-                is the feature that provides a neat interface for
-                automatic discoverability of component models. Default
-                behavior is to register the subclass.
-            is_multiplicative : bool, optional
-                Specifies whether the model ``cls`` is a multiplicative
-                effect. This parameter lets the :class:`~Simulator`:
-                class determine how to apply the effect simulated by
-                ``cls``. Default setting is False (i.e. the model is
-                assumed to be additive unless specified otherwise).
-
-
-            Other Parameters
-            ----------------
-            Passed to the superclass ``__init_subclass__`` method.
-
-            Notes
-            -----
-            This subclass initialization routine also automatically
-            updates the ``__call__`` docstring for the subclass with
-            the parameters from the ``__init__`` docstring if both
-            methods are documented in the numpy style. This decision was
-            made because the convention for defining a new component
-            model is to have optional parameters be specified on class
-            instantiation, but with the option to override the
-            parameters when the class instance is called. In lieu of
-            repeating the optional parameters with their defaults, all
-            component model signatures consist of only required
-            parameters and variable keyword arguments.
-
-            For an example of how to use the ``registry`` decorator,
-            please refer to the following tutorial notebook:
-
-            < ADD APPROPRIATE LINK HERE >
-            """
-            super().__init_subclass__(**kwargs)
-            cls._update_call_docstring()
-            #: whether the systematic multiplies existing visibilities.
-            cls.is_multiplicative = is_multiplicative
-            if not is_abstract:
-                cls.__base__._models[cls.__name__] = cls
-
-        def _extract_kwarg_values(self, **kwargs):
-            """Return the (optionally updated) model's optional parameters.
-
-            Other Parameters
-            ----------------
-            Optional parameters appropriate for the model. These are received
-            directly from the subclass's ``__call__`` method.
-
-            Returns
-            -------
-            use_kwargs : dict values
-                Potentially updated parameter values for the parameters
-                passed in. This allows for a very simple
-                interface with the :mod:`~defaults`: module, which
-                will automatically update parameter default values if
-                active.
-            """
-            # retrieve the default set of kwargs
-            use_kwargs = self.kwargs.copy()
-
-            # apply new defaults if the defaults class is active
-            if defaults._override_defaults:
-                kwargs = defaults.apply(use_kwargs, **kwargs)
-
-            # make sure that any kwargs passed make it through
-            use_kwargs.update(kwargs)
-
-            return use_kwargs.values()
-
-        def __init__(self, **kwargs):
-            self.kwargs = kwargs
-
-        @abstractmethod
-        def __call__(self, **kwargs):
-            pass
-
-        def _check_kwargs(self, **kwargs):
-            if any(key not in self.kwargs for key in kwargs):
-                error_msg = "The following keywords are not supported: "
-                error_msg += ", ".join(key for key in kwargs if key not in self.kwargs)
-                raise ValueError(error_msg)
-
-        @classmethod
-        def _update_call_docstring(cls):
-            init_docstring = str(cls.__init__.__doc__)
-            call_docstring = str(cls.__call__.__doc__)
-            if any("Parameters" not in doc for doc in (init_docstring, call_docstring)):
-                return
-            init_params = cls._extract_param_section(init_docstring)
-            call_params = cls._extract_param_section(call_docstring)
-            full_params = call_params + init_params
-            cls.__call__.__doc__ = call_docstring.replace(call_params, full_params)
-
-        @staticmethod
-        def _extract_param_section(docstring):
-            # make a regular expression to capture section headings
-            pattern = re.compile("[A-Za-z]+\n.*-+\n")
-            # get the section headings
-            section_headings = pattern.findall(docstring)
-            if not section_headings[0].lower().startswith("param"):
-                # TODO: make this error message a bit better
-                # or just make it a warning instead
-                raise SyntaxError(
-                    "Please ensure that the 'Parameters' section of "
-                    "the docstring comes first."
-                )
-            # get everything after the first heading
-            param_section = docstring.partition(section_headings[0])[-1]
-            # just return this if there are no more sections
-            if len(section_headings) == 1:
-                return param_section
-            # return everything before the next section
-            return param_section.partition(section_headings[1])[0]
-
-    NewClass.__name__ = cls.__name__
-    return NewClass
-
-
-def list_discoverable_components():
-    """List all available component models."""
-    for cls in SimulationComponent.__subclasses__():
-        for name, model in cls._models.items():
-            name = ".".join([model.__module__, name])
-            print(name)
-=======
+    #: Whether this systematic multiplies existing visibilities
     is_multiplicative: bool = False
+
     _alias: Tuple[str] = tuple()
 
     def __init_subclass__(cls, is_abstract: bool = False):
@@ -231,24 +79,24 @@
 
     @classmethod
     def get_aliases(cls) -> Tuple[str]:
+        """Get all the aliases by which this model can be identified."""
         return (cls.__name__.lower(),) + cls._alias
 
     def _extract_kwarg_values(self, **kwargs):
         """Return the (optionally updated) model's optional parameters.
 
-        Parameters
-        ----------
-        **kwargs
-            An unpacked dictionary of optional parameter values
-            appropriate for the model. These are received directly
-            from the subclass's ``__call__`` method.
+        Other Parameters
+        ----------------
+        Optional parameter values
+        appropriate for the model. These are received directly
+        from the subclass's ``__call__`` method.
 
         Returns
         -------
         use_kwargs : dict values
             Potentially updated parameter values for the parameters
-            passed in ``**kwargs``. This allows for a very simple
-            interface with the :module:`~defaults`: module, which
+            passed in. This allows for a very simple
+            interface with the :mod:`~defaults`: module, which
             will automatically update parameter default values if
             active.
         """
@@ -268,7 +116,8 @@
         self.kwargs = kwargs
 
     @abstractmethod
-    def __call__(self, **kwargs):  # pragma: nocover
+    def __call__(self, **kwargs):
+        """Compute the component model."""
         pass
 
     def _check_kwargs(self, **kwargs):
@@ -311,6 +160,7 @@
 
     @classmethod
     def get_models(cls, with_aliases=False) -> Dict[str, SimulationComponent]:
+        """Get a dictionary of models associated with this component."""
         if with_aliases:
             return deepcopy(cls._models)
         else:
@@ -320,6 +170,7 @@
 
     @classmethod
     def get_model(cls, mdl: str) -> SimulationComponent:
+        """Get a model with a particular name (including aliases)."""
         return cls._models[mdl.lower()]
 
 
@@ -330,9 +181,9 @@
     # This function creates a new class dynamically.
     # The idea is to create a new class that is essentially the input cls, but has a
     # new superclass -- the SimulationComponent. We pass the "is_abstract" keyword into
-    # the __init_subclass__ so that any class directly decorated with "@component" is seen to
-    # be an abstract class, not an actual model. Finally, the exec_body just adds all
-    # the stuff from cls into the new class.
+    # the __init_subclass__ so that any class directly decorated with "@component" is
+    # seen to be an abstract class, not an actual model. Finally, the exec_body just
+    # adds all the stuff from cls into the new class.
     cls = new_class(
         name=cls.__name__,
         bases=(SimulationComponent,),
@@ -352,7 +203,7 @@
 
 
 def get_models(cmp: str, with_aliases: bool = False) -> Dict[str, SimulationComponent]:
-    """Get a dictionary of model names mapping to model classes for a particular component."""
+    """Get a dict of model names mapping to model classes for a particular component."""
     return get_all_components(with_aliases)[cmp.lower()]
 
 
@@ -364,15 +215,30 @@
     :func:`get_models`
         Return a similar dictionary but filtered to a single kind of component.
     """
-    all = get_all_components(with_aliases)
+    all_cmps = get_all_components(with_aliases)
     out = {}
-    for models in all.values():
+    for models in all_cmps.values():
         # models here is a dictionary of all models of a particular component.
         out.update(models)
     return out
 
 
-def get_model(mdl: str, cmp: Optional[str] = None) -> SimulationComponent:
+def get_model(mdl: str, cmp: Optional[str] = None) -> Type[SimulationComponent]:
+    """Get a particular model, based on its name.
+
+    Parameters
+    ----------
+    mdl
+        The name (or alias) of the model to get.
+    cmp
+        If desired, limit the search to a specific component name. This helps if there
+        are name clashes between models.
+
+    Returns
+    -------
+    cmp
+        The :class:`SimulationComponent` corresponding to the desired model.
+    """
     if cmp:
         return get_models(cmp, with_aliases=True)[mdl.lower()]
     else:
@@ -380,6 +246,18 @@
 
 
 def list_all_components(with_aliases: bool = True) -> str:
+    """Lists all discoverable components.
+
+    Parameters
+    ----------
+    with_aliases
+        If True, also include model aliases in the output.
+
+    Returns
+    -------
+    str
+        A string summary of the available models.
+    """
     cmps = get_all_components(with_aliases)
 
     out = ""
@@ -390,7 +268,6 @@
         for name, model in models.items():
             model_to_name[model].append(name)
 
-        for model, names in model_to_name.items():
+        for names in model_to_name.values():
             out += "  " + " | ".join(names) + "\n"
-    return out
->>>>>>> 47ee2eb4
+    return out