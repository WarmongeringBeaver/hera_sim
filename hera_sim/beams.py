import numpy as np
from pyuvsim import AnalyticBeam
from numpy.polynomial.chebyshev import chebval, chebfit
from scipy.optimize import curve_fit


class PolyBeam(AnalyticBeam):
    
    def __init__(self, beam_coeffs=[], spectral_index=0.0, ref_freq=1e8, **kwargs):
        """
        Analytic, azimuthally-symmetric beam model based on Chebyshev polynomials.

        The frequency-dependence of the beam is implemented by scaling source zenith 
        angles when the beam is interpolated, using a power law.

        See HERA memo 
        http://reionization.org/wp-content/uploads/2013/03/Power_Spectrum_Normalizations_for_HERA.pdf.

        Parameters
        ----------
        beam_coeffs: array_like
            Co-efficients of the Chebyshev polynomial.

        spectral_index : float, optional
            Spectral index of the frequency-dependent power law scaling to 
            apply to the width of the beam. Default: 0.0.

        ref_freq : float, optional
            Reference frequency for the beam width scaling power law, in Hz. 
            Default: 1e8.
        """
        self.ref_freq = ref_freq
        self.spectral_index = spectral_index
        self.data_normalization = 'peak'
        self.freq_interp_kind = None
        self.beam_type = 'efield'
        self.beam_coeffs = beam_coeffs

    def serialize(self, **kwargs):
        setup_dict = dict(beam_coeffs = self.beam_coeffs,
                          spectral_index = self.spectral_index,
                          ref_freq = self.ref_freq)
        return setup_dict
        
    def peak_normalize(self):
        # Not required
        pass
        
        
    def interp(self, az_array, za_array, freq_array, reuse_spline=None):
        """
        Evaluate the primary beam at given az, za locations (in radians).

        Parameters
        ----------
        az_array : array_like
            Azimuth values in radians (same length as za_array). The azimuth 
            here has the UVBeam convention: North of East(East=0, North=pi/2)
        
        za_array : array_like
            Zenith angle values in radians (same length as az_array).
        
        freq_array : array_like
            Frequency values to evaluate at.
        
        reuse_spline : bool, optional
            Does nothing for analytic beams. Here for compatibility with UVBeam.

        Returns
        -------
        interp_data : array_like
            Array of beam values, shape (Naxes_vec, Nspws, Nfeeds or Npols,
            Nfreqs or freq_array.size if freq_array is passed,
            Npixels/(Naxis1, Naxis2) or az_array.size if az/za_arrays are passed)
        
        interp_basis_vector : array_like
            Array of interpolated basis vectors (or self.basis_vector_array
            if az/za_arrays are not passed), shape: (Naxes_vec, Ncomponents_vec,
            Npixels/(Naxis1, Naxis2) or az_array.size if az/za_arrays are passed)
        """

        # Empty data array
        interp_data = np.zeros((2, 1, 2, freq_array.size, az_array.size),
                               dtype=np.float)
        
        # Frequency scaling
        fscale = (freq_array / self.ref_freq)**self.spectral_index
        
        # Transformed zenith angle, also scaled with frequency
        x = 2.*np.sin(za_array[np.newaxis, ...] / fscale[:, np.newaxis]) - 1.
        
        # Primary beam values from Chebyshev polynomial
        values = chebval(x, self.beam_coeffs)
        central_val = chebval(-1., self.beam_coeffs)
        values /= central_val # ensure normalized to 1 at za=0
        
        # Set values
        interp_data[1, 0, 0, :, :] = values
        interp_data[0, 0, 1, :, :] = values
        interp_basis_vector = None
    
        if self.beam_type == 'power':
            # Cross-multiplying feeds, adding vector components
            pairs = [(i, j) for i in range(2) for j in range(2)]
            power_data = np.zeros((1, 1, 4) + values.shape, dtype=np.float)
            for pol_i, pair in enumerate(pairs):
                power_data[:, :, pol_i] = ((interp_data[0, :, pair[0]]
                                           * np.conj(interp_data[0, :, pair[1]]))
                                           + (interp_data[1, :, pair[0]]
                                           * np.conj(interp_data[1, :, pair[1]])))
            interp_data = power_data

        return interp_data, interp_basis_vector

    def __eq__(self, other):
        if not isinstance(other, self.__class__):
            return False
        if self.beam_coeffs == other.beam_coeffs:
            return True
        else:
            return False


class PerturbedPolyBeam(PolyBeam):
    
    def __init__(self, perturb_coeffs=None, perturb_scale=0.1, 
                 mainlobe_width=None, mainlobe_scale=1., transition_width=0.05,
                 xstretch=1., ystretch=1., rotation=0.,
                 **kwargs):
        """
        A PolyBeam in which the shape of the beam has been modified.

        The perturbations can be applied to the mainlobe, sidelobes, or
        the entire beam.
        
        Mainlobe: A Gaussian of width FWHM is subtracted and then a new 
        Gaussian with width `mainlobe_width` is added back in. This perturbs 
        the width of the primary beam mainlobe, but leaves the sidelobes mostly 
        unchanged.
        
        Sidelobes: The baseline primary beam model, PB, is moduled by a (sine)
        Fourier series at angles beyond some zenith angle.
        
        Entire beam: may be sheared, stretched, and rotated.
        
        Parameters
        ----------
        perturb_coeffs : array_like, optional
            Array of floats with the coefficients of a (sine-only) Fourier 
            series that will be used to modulate the base Chebyshev primary 
            beam model. Default: None.
        
        perturb_scale : float, optional
            Overall scale of the primary beam modulation. Must be less than 1, 
            otherwise the primary beam can go negative. Default: 0.1.
        
        mainlobe_width : float
            Width of the mainlobe, in radians. This determines the width of the 
            Gaussian mainlobe model that is subtracted, as well as the location 
            of the transition between the mainlobe and sidelobe regimes.
        
        mainlobe_scale : float, optional
            Factor to apply to the FHWM of the Gaussian that is used to rescale 
            the mainlobe. Default: 1.
        
        transition_width : float, optional
            Width of the smooth transition between the range of angles 
            considered to be in the mainlobe vs in the sidelobes, in radians. 
            Default: 0.05.
        
        xstretch, ystretch : float, optional
            Stretching factors to apply to the beam in the x and y directions, 
            which introduces beam ellipticity, as well as an overall 
            stretching/shrinking. Default: 1.0 (no ellipticity or stretching).
        
        rotation : float, optional
            Rotation of the beam in the x-y plane, in degrees. Only has an 
            effect if xstretch != ystretch. Default: 0.0.
        
        beam_coeffs: array_like
            Co-efficients of the baseline Chebyshev polynomial.

        spectral_index : float, optional
            Spectral index of the frequency-dependent power law scaling to 
            apply to the width of the beam. Default: 0.0.

        ref_freq : float, optional
            Reference frequency for the beam width scaling power law, in Hz. 
            Default: None.
        """
        # Initialize base class
        super().__init__(**kwargs)
        
        # Check for valid input parameters
        if mainlobe_width is None:
            raise ValueError("Must specify a value for 'mainlobe_width' kwarg")
        
        # Set parameters
        self.perturb_coeffs = perturb_coeffs
        if self.perturb_coeffs is not None:
            self.nmodes = self.perturb_coeffs.size
        else:
            self.nmodes = 0
        self.perturb_scale = perturb_scale
        self.mainlobe_width = mainlobe_width
        self.mainlobe_scale = mainlobe_scale
        self.transition_width = transition_width
        self.xstretch, self.ystretch = xstretch, ystretch
        self.rotation = rotation
        
        # Sanity checks
        if perturb_scale >= 1.:
            raise ValueError("'perturb_scale' must be less than 1; otherwise "
                             "the beam can go negative.")

    def serialize(self, **kwargs):
        setup_dict = dict(beam_coeffs = self.beam_coeffs,
                          spectral_index = self.spectral_index,
                          ref_freq = self.ref_freq, 
                          perturb_coeffs = self.perturb_coeffs,
                          perturb_scale = self.perturb_scale,
                          mainlobe_width = self.mainlobe_width,
                          mainlobe_scale = self.mainlobe_scale,
                          transition_width = self.transition_width,
                          xstretch = self.xstretch,
                          ystretch = self.ystretch,
                          rotation = self.rotation)
        return setup_dict

    
        
    
<<<<<<< HEAD
    def interp(self, *args, **kwargs):
        # FIXME: This should include a frequency scaling of the zenith angle
        
        # Get positional arguments
        try:
            az_array, za_array, freq_array, = (arg for arg in args)
        except:
            # This is for pyuvsim
            az_array, za_array, freq_array = kwargs["az_array"], kwargs["za_array"], kwargs["freq_array"]
            args = ( az_array, za_array, freq_array )
            del kwargs["az_array"]
            del kwargs["za_array"]
            del kwargs["freq_array"]
=======
    def interp(self, az_array, za_array, freq_array, reuse_spline=None):
        """
        Evaluate the primary beam, after applying, shearing, stretching, or rotation.
        """

>>>>>>> cda3050c
        
        # Apply shearing, stretching, or rotation
        if self.xstretch != 1. or self.ystretch != 1.:
            # Convert sheared Cartesian coords to circular polar coords
            # mX stretches in x direction, mY in y direction, a is angle
            # Notation: phi = az, theta = za. Subscript 's' are transformed coords
            a = self.rotation * np.pi / 180.
            X = za_array * np.cos(az_array)
            Y = za_array * np.sin(az_array)     
            Xs = (X * np.cos(a) - Y * np.sin(a)) / self.xstretch
            Ys = (X * np.sin(a) + Y * np.cos(a)) / self.ystretch
      
            # Updated polar coordinates
            theta_s = np.sqrt(Xs**2. + Ys**2.) 
            phi_s = np.arccos(Xs / theta_s)
            phi_s[Ys < 0.] *= -1.
     
            # Fix coordinates below the horizon of the unstretched beam
            theta_s[np.where(theta_s < 0.)] = 0.5 * np.pi
            theta_s[np.where(theta_s >= np.pi/2.)] = 0.5 * np.pi
            
            # Update za_array and az_array
            az_array, za_array = phi_s, theta_s
    
        # Call interp() method on parent class
        interp_data, interp_basis_vector = super().interp(az_array, za_array, 
                                                        freq_array, reuse_spline)
        
        # Smooth step function
        step = 0.5 * (1. + np.tanh((za_array - self.mainlobe_width)
                                   / self.transition_width))
        
        # Add sidelobe perturbations
        if self.nmodes > 0:
            # Build Fourier series
            p = 0
            f_fac = 2.*np.pi / (np.pi/2.) #  Fourier series with period pi/2
            for n in range(self.nmodes):
                p += self.perturb_coeffs[n] * np.sin(f_fac * n * za_array)          
            p /= (np.max(p) - np.min(p)) / 2.
            
            # Modulate primary beam by perturbation function
            interp_data *= (1. + step * p * self.perturb_scale)
        
        # Add mainlobe stretch factor
        if self.mainlobe_scale != 1.:
            # Subtract and re-add Gaussian normalized to 1 at za = 0
            w = self.mainlobe_width / 2.
            mainlobe0 = np.exp(-0.5*(za_array / w)**2.)
            mainlobe_pert = np.exp(-0.5*(za_array/(w * self.mainlobe_scale))**2.)
            interp_data += (1. - step) * (mainlobe_pert - mainlobe0)
        
        return interp_data, interp_basis_vector
        <|MERGE_RESOLUTION|>--- conflicted
+++ resolved
@@ -228,9 +228,6 @@
         return setup_dict
 
     
-        
-    
-<<<<<<< HEAD
     def interp(self, *args, **kwargs):
         # FIXME: This should include a frequency scaling of the zenith angle
         
@@ -238,19 +235,14 @@
         try:
             az_array, za_array, freq_array, = (arg for arg in args)
         except:
-            # This is for pyuvsim
-            az_array, za_array, freq_array = kwargs["az_array"], kwargs["za_array"], kwargs["freq_array"]
+            # This is for pyuvsim, which uses kwargs instead
+            az_array, za_array, freq_array = kwargs["az_array"], \
+                                             kwargs["za_array"], \
+                                             kwargs["freq_array"]
             args = ( az_array, za_array, freq_array )
             del kwargs["az_array"]
             del kwargs["za_array"]
             del kwargs["freq_array"]
-=======
-    def interp(self, az_array, za_array, freq_array, reuse_spline=None):
-        """
-        Evaluate the primary beam, after applying, shearing, stretching, or rotation.
-        """
-
->>>>>>> cda3050c
         
         # Apply shearing, stretching, or rotation
         if self.xstretch != 1. or self.ystretch != 1.:
