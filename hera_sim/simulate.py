--- conflicted
+++ resolved
@@ -777,7 +777,6 @@
                     f"The model '{component}' does not exist. The following models are"
                     f"available: {get_all_components(with_aliases=True)}."
                 )
-<<<<<<< HEAD
         elif isinstance(component, SimulationComponent):
             return component, False
         else:
@@ -785,46 +784,6 @@
                 "The input type for the component was not understood. "
                 "Must be str, Type[SimulationComponent]"
                 "or an instance of a SimulationComponent"
-=======
-            if callable(component):
-                # if it's callable, then it's either a user-defined
-                # function or a class instance
-                return component, False
-            if not isinstance(component, str):
-                # TODO: update this error message to reflect the
-                # change in allowed component types
-                raise TypeError(
-                    "``component`` must be either a class which "
-                    "derives from ``SimulationComponent`` or an "
-                    "instance of a callable class, or a function, "
-                    "whose signature is:\n"
-                    "func(lsts, freqs, *args, **kwargs)\n"
-                    "If it is none of the above, then it must be "
-                    "a string which corresponds to the name of a "
-                    "``hera_sim`` class or an alias thereof."
-                )
-
-            # keep track of all known aliases in case desired
-            # component isn't found in the search
-            all_aliases = []
-            for registry in SimulationComponent.__subclasses__():
-                for model in registry.__subclasses__():
-                    aliases = (model.__name__,)
-                    aliases += getattr(model, "_alias", ())
-                    aliases = [alias.lower() for alias in aliases]
-                    for alias in aliases:
-                        all_aliases.append(alias)
-                    if component.lower() in aliases:
-                        return model, True
-
-            # if this part is executed, then the model wasn't found, so
-            string_of_aliases = ", ".join(set(all_aliases))
-            raise UnboundLocalError(
-                f"The component '{component}' wasn't found. The "
-                f"following aliases are known: \n{string_of_aliases}\n"
-                "Please ensure that the component you are trying "
-                "to add is a subclass of a registry."
->>>>>>> 4e11fad6
             )
 
     def _generate_seed(self, model, key):
