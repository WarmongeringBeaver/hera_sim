--- conflicted
+++ resolved
@@ -237,13 +237,8 @@
         args = self._update_args(args, ant1, ant2, pol)
         args.update(kwargs)
 
-<<<<<<< HEAD
         # now calculate the effect and return it
         return model(**args)
-=======
-        # add redundant bl groups to UVData object's extra keywords
-        #self.data.extra_keywords['reds'] = self.data.get_redundancies()[0]
->>>>>>> 76af8a16
 
     def plot_array(self):
         """Generate a plot of the array layout in ENU coordinates.
@@ -376,17 +371,15 @@
         """
         return self.add(model, **kwargs)
 
-<<<<<<< HEAD
     def add_noise(self, model, **kwargs):
         """
         Add thermal noise to the visibilities. See :meth:`add` for 
         more details.
         """
         return self.add(model, **kwargs)
-=======
+
     def _get_reds(self):
         return self.data.get_redundancies()[0]
->>>>>>> 76af8a16
 
     def add_rfi(self, model, **kwargs):
         """Add RFI to the visibilities. See :meth:`add` for more details."""
@@ -425,7 +418,7 @@
         multikey = any(isinstance(key, (list, tuple)) for key in vis_filter)
         # iterate over the keys, find if any are okay
         if multikey:
-            apply_filter = [self._apply_filter(key, ant1, ant2, pol)
+            apply_filter = [Simulator._apply_filter(key, ant1, ant2, pol)
                             for key in vis_filter]
             # if a single filter says to let it pass, then do so
             return all(apply_filter)
