"""
Primary interface module for hera_sim, defining a :class:`Simulator` class which provides a common API for all
effects produced by this package.
"""

import functools
import inspect
import sys
import warnings
import yaml
import time

import numpy as np
from cached_property import cached_property
from pyuvdata import UVData
from astropy import constants as const
from collections import OrderedDict

from . import io
from . import sigchain
from .interpolators import Tsky
from .version import version


class CompatibilityException(ValueError):
    pass

def _get_model(mod, name):
    return getattr(sys.modules["hera_sim." + mod], name)


class _model(object):
    """
    A decorator that defines a "model" addition for the Simulator class.

    The basic functionality of the model is to:

    1. Provide keywords "add_vis" and "ret_vis" to enable adding the resulting
       visibilities to the underlying dataset or returning the added visibilities.
    2. Automatically locate a callable model provided either that callable
       or a string function name (the module from which the callable is imported
       can be passed to the decorator, but is by default intepreted as the last
       part of the model name).
    3. Add a comment to the `history` of the UVData object concerning what
       exactly has ben added.
    """

    def __init__(self, base_module=None, multiplicative=False):
        self.base_module = base_module
        self.multiplicative = multiplicative

    def __call__(self, func, *args, **kwargs):
        name = func.__name__

        @functools.wraps(func)
        def new_func(obj, *args, **kwargs):

            # If "ret_vis" is set, then we want to return the visibilities
            # that are being added to the base. If add_vis is set to False,
            # we need to
            add_vis = kwargs.pop("add_vis", True)

            ret_vis = kwargs.pop("ret_vis", False)
            if not add_vis:
                ret_vis = True

            if ret_vis:
                initial_vis = obj.data.data_array.copy()

            # If this is a multiplicative model, and *no* additive models
            # have been called, raise a warning.
            if self.multiplicative and np.all(obj.data.data_array == 0):
                warnings.warn("You are trying to determine visibilities that depend on preceding visibilities, but " +
                              "no previous vis have been created.")
            elif not self.multiplicative and (hasattr(obj, "_added_models") and any([x[1] for x in obj._added_models])):
                # some of the previous models were multiplicative, and now we're trying to add.
                warnings.warn("You are adding absolute visibilities _after_ determining visibilities that should " +
                              "depend on these. Please re-consider.")

            if "model" in inspect.getargspec(func)[0]: # TODO: needs to be updated for python 3
                # Cases where there is a choice of model
                model = args[0] if args else kwargs.pop("model")

                # If the model is a str, get its actual callable.
                if isinstance(model, str):
                    if self.base_module is None:
                        self.base_module = name[4:]  # get the bit after the "add"

                    model = _get_model(self.base_module, model)

                func(obj, model, **kwargs)

                if not isinstance(model, str):
                    method = model.__name__
                else:
                    method = model

                method = "using {} ".format(method)
            else:
                # For cases where there is no choice of model.
                method = ""
                func(obj, *args, **kwargs)

            if add_vis:
                msg = "\nhera_sim v{version}: Added {component} {method_name}with kwargs: {kwargs}"
                obj.data.history += msg.format(
                    version=version,
                    component="".join(name.split("_")[1:]),
                    method_name=method,
                    kwargs=kwargs,
                )

                # Add this particular model to a cache of "added models" for this sim.
                # This can be gotten from history, but easier just to keep it here.
                if not hasattr(obj, "_added_models"):
                    obj._added_models = [(name, self.multiplicative)]
                else:
                    obj._added_models += [(name, self.multiplicative)]

            # Here actually return something.
            if ret_vis:
                res = obj.data.data_array - initial_vis

                # If we don't want to add the visibilities, set them back
                # to the original before returning.
                if not add_vis:
                    obj.data.data_array[:] = initial_vis[:]

                return res

        return new_func


class Simulator:
    """
    Primary interface object for hera_sim.

    Produces visibility simulations with various independent sky- and instrumental-effects, and offers the resulting
    visibilities in :class:`pyuvdata.UVData` format.
    """
 
    # make a dictionary whose values point to the various methods
    # used to add different simulation components
    SIMULATION_COMPONENTS = OrderedDict(
                            { 'noiselike_eor':'add_eor',
                              'diffuse_foreground':'add_foregrounds',
                              'pntsrc_foreground':'add_foregrounds',
                              'thermal_noise':'add_noise',
                              'rfi_stations':'add_rfi',
                              'rfi_impulse':'add_rfi',
                              'rfi_scatter':'add_rfi',
                              'rfi_dtv':'add_rfi',
                              'gains':'add_gains',
                              'sigchain_reflections':'add_sigchain_reflections',
                              'gen_whitenoise_xtalk':'add_xtalk',
                              'gen_cross_coupling_xtalk':'add_xtalk'
                              } )

    def __init__(
            self,
            data_filename=None,
            data = None,
            refresh_data=False,
            n_freq=None,
            n_times=None,
            antennas=None,
            **kwargs
    ):
        """
        Initialise the object either from file or by creating an empty object.

        Args:
            data_filename (str, optional): filename of data to be read, in ``pyuvdata``-compatible format. If not
                given, an empty :class:`pyuvdata.UVdata` object will be created from scratch. *Deprecated since
                v0.0.1, will be removed in v0.1.0. Use `data` instead*.
            data (str or :class:`UVData`): either a string pointing to data to be read (i.e. the same as
                `data_filename`), or a UVData object.
            refresh_data (bool, optional): if reading data from file, this can be used to manually set the data to zero,
                and remove flags. This is useful for using an existing file as a template, but not using its data.
            n_freq (int, optional): if `data_filename` not given, this is required and sets the number of frequency
                channels.
            n_times (int, optional): if `data_filename` is not given, this is required and sets the number of obs
                times.
            antennas (dict, optional): if `data_filename` not given, this is required. See docs of
                :func:`~io.empty_uvdata` for more details.

        Other Args:
            All other arguments are sent either to :func:`~UVData.read` (if `data_filename` is given) or
            :func:`~io.empty_uvdata` if not. These all have default values as defined in the documentation for those
            objects, and are therefore optional.

        Raises:
            :class:`CompatibilityException`: if the created/imported data has attributes which are in conflict
                with the assumptions made in the models of this Simulator.

        """

        if data_filename is not None:
            warnings.warn("`data_filename` is deprecated, please use `data` instead", DeprecationWarning)
            
        self.data_filename = data_filename

        if self.data_filename is None and data is None:
            # Create an empty UVData object.

            # Ensure required parameters have been set.
            if n_freq is None:
                raise ValueError("if data_filename and data not given, n_freq must be given")
            if n_times is None:
                raise ValueError("if data_filename and data not given, n_times must be given")
            if antennas is None:
                raise ValueError("if data_filename and data not given, antennas must be given")

            # Actually create it
            self.data = io.empty_uvdata(
                nfreq=n_freq,
                ntimes=n_times,
                ants=antennas,
                **kwargs
            )

        else:
            if type(data) is str:
                self.data_filename = data

            if self.data_filename is not None:
                # Read data from file.
                self.data = self._read_data(self.data_filename, **kwargs)

                # Reset data to zero if user desires.
                if refresh_data:
                    self.data.data_array[:] = 0.0
                    self.data.flag_array[:] = False
                    self.data.nsample_array[:] = 1.0
            else:
                self.data = data

        # Assume the phase type is drift unless otherwise specified.
        if self.data.phase_type == "unknown":
            self.data.set_drift()

        # what does this line do?
        self.data.baseline_array

        # add redundant bl groups to UVData object's extra keywords
        #self.data.extra_keywords['reds'] = self.data.get_baseline_redundancies()[0]

        # Check if the created/read data is compatible with the assumptions of
        # this class.
        self._check_compatibility()

    @cached_property
    def antpos(self):
        """
        Dictionary of {antenna: antenna_position} for all antennas in the data.
        """
        antpos, ants = self.data.get_ENU_antpos(pick_data_ants=True)
        return dict(zip(ants, antpos))

    @staticmethod
    def _read_data(filename, **kwargs):
        uv = UVData()
        uv.read(filename, read_data=True, **kwargs)
        return uv

    def write_data(self, filename, file_type="uvh5", **kwargs):
        """
        Write current UVData object to file.

        Args:
            filename (str): filename to write to.
            file_type: (str): one of "miriad", "uvfits" or "uvh5" (i.e. any of the supported write methods of
                :class:`pyuvdata.UVData`) which determines which write method to call.
            **kwargs: keyword arguments sent directly to the write method chosen.
        """
        ret_seeds = kwargs.pop('ret_seeds', False)
        seeds = self.data.extra_keywords.pop('seeds', {})
        try:
            getattr(self.data, "write_%s" % file_type)(filename, **kwargs)
        except AttributeError:
            raise ValueError("The file_type must correspond to a write method in UVData.")
        if ret_seeds:
            return seeds

    def _check_compatibility(self):
        """
        Merely checks the compatibility of the data with the assumptions of the simulator class and its modules.
        """
        if self.data.phase_type != "drift":
            raise CompatibilityException("The phase_type of the data must be 'drift'.")

    def _iterate_antpair_pols(self):
        """
        Iterate through antenna pairs and polarizations in the data object
        """

        for ant1, ant2, pol in self.data.get_antpairpols():
            blt_inds = self.data.antpair2ind((ant1, ant2))
            pol_ind = self.data.get_pols().index(pol)
            yield ant1, ant2, pol, blt_inds, pol_ind

    def _apply_vis(self, model, ant1, ant2, blt_ind, pol_ind, **kwargs):
        # get freqs from zeroth spectral window
        fqs = self.data.freq_array[0] * 1e-9
        lsts = self.data.lst_array[blt_ind]
        bl_vec = (self.antpos[ant1] - self.antpos[ant2]) * 1e9 / const.c.value
        vis = model(lsts=lsts, fqs=fqs, bl_vec=bl_vec, **kwargs)
        self.data.data_array[blt_ind, 0, :, pol_ind] += vis

    def _get_reds(self):
        return self.data.get_baseline_redundancies()[0]

    def _generate_seeds(self, model):
        if 'seeds' not in self.data.extra_keywords.keys():
            self.data.extra_keywords['seeds'] = {}
        np.random.seed(int(time.time()))
        seeds = np.random.randint(2**32, size=len(self._get_reds()))
        self.data.extra_keywords['seeds'][model.__name__] = seeds
    
    def _get_seed(self, ant1, ant2, model):
        seeds = self.data.extra_keywords['seeds'][model.__name__]
        bl = self.data.antnums_to_baseline(ant1, ant2)
        key = []
        for reds in self._get_reds():
            key.append(bl in reds)
        return seeds[key.index(True)]

    @_model()
    def add_eor(self, model, **kwargs):
        """
        Add an EoR-like model to the visibilities.

        Args:
            model (str or callable): either a string name of a model function existing in :mod:`~hera_sim.eor`, or
                a callable which has the signature ``fnc(lsts, fqs, bl_vec, **kwargs)``.
            ret_vis (bool, optional): whether to return the visibilities that are being added to to the base
                data as a new array. Default False.
            add_vis (bool, optional): whether to add the calculated visibilities to the underlying data array.
                Default True.
            **kwargs: keyword arguments sent to the EoR model function, other than `lsts`, `fqs` and `bl_vec`.
        """
        seed_redundantly = kwargs.pop("seed_redundantly", False)
        if seed_redundantly:
            self._generate_seeds(model)

        for ant1, ant2, pol, blt_ind, pol_ind in self._iterate_antpair_pols():
            if seed_redundantly:
                seed = self._get_seed(ant1, ant2, model)
                np.random.seed(seed)

            self._apply_vis(model, ant1, ant2, blt_ind, pol_ind, **kwargs)

    @_model()
    def add_foregrounds(self, model, **kwargs):
        """
        Add a foreground model to the visibilities.

        Args:
            model (str or callable): either a string name of a model function existing in :mod:`~hera_sim.foregrounds`,
                or a callable which has the signature ``fnc(lsts, fqs, bl_vec, **kwargs)``.
            ret_vis (bool, optional): whether to return the visibilities that are being added to to the base
                data as a new array. Default False.
            add_vis (bool, optional): whether to add the calculated visibilities to the underlying data array.
                Default True.
            **kwargs: keyword arguments sent to the foregournd model function, other than `lsts`, `fqs` and `bl_vec`.
        """
        seed_redundantly = kwargs.pop("seed_redundantly", False)
        if seed_redundantly:
            self._generate_seeds(model)

        # account for multiple polarizations if effect is polarized
        check_pol = True if "Tsky_mdl" in inspect.signature(model).parameters \
                         and len(self.data.get_pols()) > 1 \
                         else False

        if check_pol:
            assert "pol" in kwargs.keys(), \
                    "Please specify which polarization the sky temperature " \
                    "model corresponds to by passing in a value for the " \
                    "kwarg 'pol'."
            vis_pol = kwargs.pop("pol")
            assert vis_pol in self.data.get_pols(), \
                    "You are attempting to use a polarization not included " \
                    "in the Simulator object you are working with. You tried " \
                    "to use the polarization {}, but the Simulator object you " \
                    "are working with only has the following polarizations: " \
                    "{}".format(vis_pol, self.data.get_pols())

        for ant1, ant2, pol, blt_ind, pol_ind in self._iterate_antpair_pols():
            if seed_redundantly:
                seed = self._get_seed(ant1, ant2, model)
                np.random.seed(seed)

            if check_pol:
                if pol == vis_pol:
                    self._apply_vis(model, ant1, ant2, blt_ind, pol_ind, **kwargs)
            else:
                self._apply_vis(model, ant1, ant2, blt_ind, pol_ind, **kwargs)

    @_model()
    def add_noise(self, model, **kwargs):
        """
        Add thermal noise to the visibilities.

        Args:
            model (str or callable): either a string name of a model function existing in :mod:`~hera_sim.noise`,
                or a callable which has the signature ``fnc(lsts, fqs, bl_len_ns, omega_p, **kwargs)``.
            ret_vis (bool, optional): whether to return the visibilities that are being added to to the base
                data as a new array. Default False.
            add_vis (bool, optional): whether to add the calculated visibilities to the underlying data array.
                Default True.
            **kwargs: keyword arguments sent to the noise model function, other than `lsts`, `fqs` and `bl_len_ns`.
        """
        for ant1, ant2, pol, blt_ind, pol_ind in self._iterate_antpair_pols():
            # this doesn't need to be seeded, does it?
            lsts = self.data.lst_array[blt_ind]

            self.data.data_array[blt_ind, 0, :, pol_ind] += model(
                lsts=lsts, fqs=self.data.freq_array[0] * 1e-9, **kwargs
            )

    @_model()
    def add_rfi(self, model, **kwargs):
        """
        Add RFI to the visibilities.

        Args:
            model (str or callable): either a string name of a model function existing in :mod:`~hera_sim.rfi`,
                or a callable which has the signature ``fnc(lsts, fqs, **kwargs)``.
            ret_vis (bool, optional): whether to return the visibilities that are being added to to the base
                data as a new array. Default False.
            add_vis (bool, optional): whether to add the calculated visibilities to the underlying data array.
                Default True.
            **kwargs: keyword arguments sent to the RFI model function, other than `lsts` or `fqs`.
        """
        for ant1, ant2, pol, blt_ind, pol_ind in self._iterate_antpair_pols():
            lsts = self.data.lst_array[blt_ind]

            # XXX this should be seeded according to the time corresponding to blt_ind

            # RFI added in-place (giving rfi= does not seem to work here)
            self.data.data_array[blt_ind, 0, :, 0] += model(
                lsts=lsts,
                # Axis 0 is spectral windows, of which at this point there are always 1.
                fqs=self.data.freq_array[0] * 1e-9,
                **kwargs
            )

    @_model(multiplicative=True)
    def add_gains(self, **kwargs):
        """
        Apply mock gains to visibilities.

        Currently this consists of a bandpass, and cable delays & phases.

        Args:
            ret_vis (bool, optional): whether to return the visibilities that are being added to to the base
                data as a new array. Default False.
            add_vis (bool, optional): whether to add the calculated visibilities to the underlying data array.
                Default True.
            **kwargs: keyword arguments sent to the gen_gains method in :mod:~`hera_sim.sigchain`.
        """

        gains = sigchain.gen_gains(
            fqs=self.data.freq_array[0] * 1e-9, ants=self.data.get_ants(), **kwargs
        )

        for ant1, ant2, pol, blt_ind, pol_ind in self._iterate_antpair_pols():
            self.data.data_array[blt_ind, 0, :, pol_ind] = sigchain.apply_gains(
                vis=self.data.data_array[blt_ind, 0, :, pol_ind],
                gains=gains,
                bl=(ant1, ant2)
            )

    @_model(multiplicative=True)
    def add_sigchain_reflections(self, ants=None, **kwargs):
        """
        Apply signal chain reflections to visibilities.

        Args:
            ants: list of antenna numbers to add reflections to
            **kwargs: keyword arguments sent to the gen_reflection_gains method in :mod:~`hera_sim.sigchain`.
        """
        if ants is None:
            ants = self.data.get_ants()
            
        # generate gains
        gains = sigchain.gen_reflection_gains(self.data.freq_array[0], ants, **kwargs)

        for ant1, ant2, pol, blt_ind, pol_ind in self._iterate_antpair_pols():
            self.data.data_array[blt_ind, 0, :, pol_ind] = sigchain.apply_gains(
                vis=self.data.data_array[blt_ind, 0, :, pol_ind],
                gains=gains,
                bl=(ant1, ant2)
            )

    @_model('sigchain', multiplicative=True)
    def add_xtalk(self, model='gen_whitenoise_xtalk', bls=None, **kwargs):
        """
        Add crosstalk to visibilities.

        Args:
            bls (list of 3-tuples, optional): ant-pair-pols to add xtalk to.
            **kwargs: keyword arguments sent to the model :meth:~`hera_sim.sigchain.{model}`.
        """
        freqs = self.data.freq_array[0]
        for ant1, ant2, pol, blt_ind, pol_ind in self._iterate_antpair_pols():
            if bls is not None and (ant1, ant2, pol) not in bls:
                continue
            if model.__name__ == 'gen_whitenoise_xtalk':
                xtalk = model(freqs, **kwargs)
            elif model.__name__ == 'gen_cross_coupling_xtalk':
                # for now uses ant1 ant1 for auto correlation vis
                autovis = self.data.get_data(ant1, ant1, pol)
                xtalk = model(freqs, autovis, **kwargs)

            self.data.data_array[blt_ind, 0, :, pol_ind] = sigchain.apply_xtalk(
                vis=self.data.data_array[blt_ind, 0, :, pol_ind],
                xtalk=xtalk
            )
    
    
    def run_sim(self, sim_file=None, **sim_params):
        """
        Accept a dictionary or YAML file of simulation parameters and add in
        all of the desired simulation components to the Simulator object.

        Args:
            sim_file (str, optional): string providing a path to a YAML file
                The YAML file must be configured so that the dictionary
                generated by yaml.load() will follow the format required of
                `sim_params`. Note that any simulation components which
                require a `Tsky_mdl` parameter must have the value
                corresponding to the `Tsky_mdl` key be formatted as a
                dictionary such that the :class:~interpolators.Tsky class
                can construct a `Tsky_mdl` interpolation object from the
                dictionary items. See the :class:~interpolators.Tsky docstring
                for details on how the `Tsky_mdl` dictionary should be
                formatted.
            
            **sim_params (dict, optional): dictionary of simulation parameters.
                Each parameter in this unpacked dictionary must take the form
                model = {param_name: param_value, ...}, where `model` denotes
                which simulation component is to be added, and the dictionary
                provides all the model kwargs that the user wishes to set. Any
                model kwargs not provided will assume their default values.

        Raises:
            AssertionError:
                One (and *only* one) of the above arguments must be provided. If 
                *both* sim_file and sim_params are provided, then this function
                will raise an AssertionError.

            KeyError:
                Raised if the `sim_file` YAML is not configured such that all
                `Tsky_mdl` entries have a `file` key. The value corresponding
                to this key should be a `.npz` file from which an interpolation
                object may be created. See the :class:~interpolators.Tsky
                docstring for information on how the `.npz` file should be
                formatted.

            TypeError:
                Raised if the `sim_file` YAML is not configured such that all
                `Tsky_mdl` entries have dictionaries as their values.
        """

        # keep track of which components don't use models
        uses_no_model = []
        for key, val in self.SIMULATION_COMPONENTS.items():
            func = getattr(self, val)
            # raise a NotImplementedError if using Py2
            if sys.version_info.major < 3 or \
               sys.version_info.major > 3 and sys.version_info.minor < 4:
                raise NotImplementedError("Please use a version of Python >= 3.4.")
            if 'model' not in inspect.signature(func).parameters:
                uses_no_model.append(key)

        assert sim_file is not None or sim_params, \
<<<<<<< HEAD
                'Either a path to a simulation file or a dictionary of ' \
=======
                'Either a path to a simulation file or a dictionary of ' + \
>>>>>>> a31902a7
                'simulation parameters must be provided.'

        assert sim_file is None or not sim_params, \
                'Either a simulation configuration file or a dictionary ' \
                'of simulation parameters may be passed, but not both. ' \
                'Please choose only one of the two to pass as an argument.'

        # if a path to a simulation file is provided, then read it in
        if sim_file is not None:
            with open(sim_file, 'r') as doc:
                try:
                    sim_params = yaml.load(doc.read(), Loader=yaml.FullLoader)
                except:
                    print('Check your configuration file. Something broke.')
                    sys.exit()

        for model, params in sim_params.items():
            assert model in self.SIMULATION_COMPONENTS.keys(), \
                    'Models must be supported by hera_sim. ' \
                    "'{}' is currently not supported.".format(model)

            assert isinstance(params, dict), \
                    'Values of sim_params must be dictionaries. ' \
                    "The values for '{}' do not comply.".format(model)

            # since this currently only supports python 3.4 or newer, we can
            # assume that all dicts are ordered
            add_component = getattr(self, self.SIMULATION_COMPONENTS[model])
            params = sim_params[model]
            if model in uses_no_model:
                add_component(**params)
            else:
                add_component(model, **params)
<|MERGE_RESOLUTION|>--- conflicted
+++ resolved
@@ -576,11 +576,7 @@
                 uses_no_model.append(key)
 
         assert sim_file is not None or sim_params, \
-<<<<<<< HEAD
-                'Either a path to a simulation file or a dictionary of ' \
-=======
                 'Either a path to a simulation file or a dictionary of ' + \
->>>>>>> a31902a7
                 'simulation parameters must be provided.'
 
         assert sim_file is None or not sim_params, \
