--- conflicted
+++ resolved
@@ -392,7 +392,6 @@
         # generate gains
         gains = sigchain.gen_reflection_gains(self.data.freq_array[0], ants, **kwargs)
 
-<<<<<<< HEAD
         for ant1, ant2, pol, blt_ind, pol_ind in self._iterate_antpair_pols():
             self.data.data_array[blt_ind, 0, :, pol_ind] = sigchain.apply_gains(
                 vis=self.data.data_array[blt_ind, 0, :, pol_ind],
@@ -404,9 +403,6 @@
     def add_xtalk(self, model='gen_whitenoise_xtalk', bls=None, **kwargs):
         """
         Add crosstalk to visibilities.
-=======
-        xtalk = sigchain.gen_xtalk(fqs=self.data.freq_array[0] * 1e-9, **kwargs)
->>>>>>> 343ff3b2
 
         Args:
             bls (list of 3-tuples, optional): ant-pair-pols to add xtalk to.
