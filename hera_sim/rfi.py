--- conflicted
+++ resolved
@@ -2,11 +2,11 @@
 
 from astropy.units import sday
 import numpy as np
-<<<<<<< HEAD
 from os import path
 from hera_sim.data import DATA_PATH
 from hera_sim.interpolators import _read_npy
 from .defaults import _defaults
+import warnings
 
 # XXX the below is repeated code. figure out which module to store the general
 # XXX code in
@@ -21,9 +21,6 @@
 # this will just return the RFI Station parameters relevant for the H1C
 # observing season.
 HERA_RFI_STATIONS = _get_hera_stations()
-=======
-import warnings
->>>>>>> df8135de
 
 class RfiStation:
     """
