--- conflicted
+++ resolved
@@ -29,11 +29,7 @@
 from . import eor
 from . import utils
 from . import simulate
-<<<<<<< HEAD
-=======
 from . import beams
-from .cli import run # for testing purposes
->>>>>>> d13083f5
 from .simulate import Simulator
 from .defaults import defaults
 from .components import SimulationComponent, registry
