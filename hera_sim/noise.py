--- conflicted
+++ resolved
@@ -95,14 +95,8 @@
         # is in units of K
         vis = Tsky / np.sqrt(integration_time * channel_width)
 
-<<<<<<< HEAD
-        # convert vis to Jy
-        # XXX why the reshape?
+        # convert vis to Jy; reshape to allow for multiplication.
         vis /= utils.jansky_to_kelvin(freqs, omega_p).reshape(1, -1)
-=======
-        # convert vis to Jy; reshape to allow for multiplication.
-        vis /= utils.Jy2T(freqs, omega_p).reshape(1, -1)
->>>>>>> a5972a47
 
         # make it noisy
         return utils.gen_white_noise(size=vis.shape) * vis
