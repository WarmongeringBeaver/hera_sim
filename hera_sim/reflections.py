--- conflicted
+++ resolved
@@ -13,33 +13,10 @@
     If v_1 is antenna 1's voltage spectrum, and V_12 is the cross correlation visibility between antenna 1 and 2,
     then an auto reflection in the visibility can be written as
 
-<<<<<<< HEAD
-        V_12 = v_1 (1 + eps_1) v_2^*
-=======
     .. math::   V_{12} = v_1 (1 + \epsilon_1) v_2^* (1 + \epsilon_2)^*
->>>>>>> 7f9c96c3
 
     where :math:`\epsilon_1` is antenna 1's reflection coefficient which can be constructed as::
 
-<<<<<<< HEAD
-        eps = amp * exp(2j pi dly nu + 1j phs)
-
-    If Norder is set to larger than 1, the reflection term
-    becomes
-
-        (1 + eps_1 + eps_1^2 + eps_1^3 + ...)
-    
-    where the default Norder = 1 is just (1 + eps_1).
-
-    Args:
-        vis : 2D complex ndarray, shape=(Ntimes, Nfreqs)
-        freqs : 1D ndarray, holds frequencies in GHz
-        amp : float, reflection amplitude
-        dly : float, reflection delay [nanosec]
-        phs : float, reflection phase [radian]
-        conj : bool, if True, conjugate reflection coefficient
-        Norder : int, number of harmonics to simulate: must be >= 1.
-=======
         eps = amp * exp(2j*pi*dly*nu + 1j*phs)
 
     Args:
@@ -49,7 +26,6 @@
         dly (float): reflection delay [nanosec]
         phs (float): reflection phase [radian]
         conj (bool, optional): if True, conjugate the reflection coefficient
->>>>>>> 7f9c96c3
 
     Returns:
         2D complex ndarray : a copy of `vis` with reflections added.
@@ -88,18 +64,6 @@
     where eps_12 is the coupling of antenna 1's voltage into antenna 2's signal chain, and is a standard reflection
     coefficient as described in :meth:`auto_reflection`.
 
-<<<<<<< HEAD
-    Args:
-        vis : 2D complex ndarray, with shape=(Ntimes, Nfreqs)
-        freqs : 1D ndarray, holding frequenices [GHz]
-        autocorr : 2D float ndarray, autocorrelation waterfall
-            matching vis in shape and units
-        amp : float or 1D ndarray, reflection amplitude(s)
-        dly : float or 1D ndarray, reflection delay(s)
-        phs : float or 1D ndarray, reflection phase(s)
-        conj : bool, if True, conjugate reflection coefficient
-        Norder : int, number of harmonics to simulate: must be >= 1.
-=======
      Args:
         vis (2D complex ndarray): input visibilities, shape=(Ntimes, Nfreqs)
         freqs (1D ndarray): frequencies [GHz]
@@ -108,7 +72,6 @@
         dly (float): reflection delay [nanosec]
         phs (float): reflection phase [radian]
         conj (bool, optional): if True, conjugate the reflection coefficient
->>>>>>> 7f9c96c3
 
     Returns:
         2D complex ndarray : a copy of `vis` with cross=reflections added.
