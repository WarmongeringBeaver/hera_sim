"""Reimagining of the foregrounds module, using an object-oriented approach."""

import numpy as np
<<<<<<< HEAD
import astropy.constants as const
import astropy.units as u
from abc import abstractmethod
from cached_property import cached_property
=======
from astropy import constants
from astropy import units
>>>>>>> 4e11fad6

from . import utils
from .components import registry


@registry
class Foreground:
    pass


# TODO: choose at which level we'll be documenting classes.
class DiffuseForeground(Foreground):
    """

    """

    _alias = ("diffuse_foreground",)

    def __init__(
        self,
        Tsky_mdl=None,
        omega_p=None,
        delay_filter_kwargs=None,
        fringe_filter_kwargs=None,
    ):
        """

        Parameters
        ----------

        Tsky_mdl : interpolation object
            Sky temperature model, in units of Kelvin. Must be callable
            with signature Tsky_mdl(lsts, freqs), formatted so that lsts
            are in radians and freqs are in GHz.

        omega_p : interpolation object or array-like of float
            Beam size model, in units of steradian. If passing an array,
            then it must be the same shape as the frequency array passed
            to the ``freqs`` parameter.

        delay_filter_kwargs : dict, optional
            Keyword arguments and associated values to be passed to
            .. func:: utils.rough_delay_filter. Default is to use the
            following settings:
                standoff : 0.0
                delay_filter_type : tophat

        fringe_filter_kwargs : dict, optional
            Keyword arguments and associated values to be passed to
            .. func:: utils.rough_fringe_filter. Default is to use the
            following settings:
                fringe_filter_type : tophat
        """
        if delay_filter_kwargs is None:
            delay_filter_kwargs = {
                "standoff": 0.0,
                "delay_filter_type": "tophat",
                "normalize": None,
            }
        if fringe_filter_kwargs is None:
            fringe_filter_kwargs = {"fringe_filter_type": "tophat"}

        super().__init__(
            Tsky_mdl=Tsky_mdl,
            omega_p=omega_p,
            delay_filter_kwargs=delay_filter_kwargs,
            fringe_filter_kwargs=fringe_filter_kwargs,
        )

    def __call__(self, lsts, freqs, bl_vec, **kwargs):
        """

        Parameters
        ----------

        lsts : array-like of float
            Array of LST values in units of radians.
        freqs : array-like of float
            Array of frequency values in units of GHz.
        bl_vec : array-like of float
            Length-3 array specifying the baseline vector in units of ns.

        Returns
        -------

        vis : ndarray of complex
            Array of visibilities at each LST and frequency appropriate
            for the given sky temperature model, beam size model, and
            baseline vector. Returned in units of Jy with shape
            (lsts.size, freqs.size).

        Notes
        -----
        This function provides a rough simulation of visibilities from
        diffuse foregrounds by using a sky temperature model. The sky
        temperature models provided in this package are appropriate for
        the HERA H1C observing season, and are only valid for frequencies
        between 100 MHz and 200 MHz; anything beyond this range is just a
        copy of the value at the nearest edge. Simulated autocorrelations
        (i.e. zero magnitude ``bl_vec``) are returned as complex arrays,
        but have zero imaginary component everywhere. For cross-correlations,
        the sky model is convolved with white noise (in delay/fringe-rate
        space), and rough delay and fringe filters are applied to the
        visibility. As a standalone component model, this is does not
        produce consistent simulated visibilities for baselines within a
        redundant group (except for autocorrelations); however, the
        .. class:: Simulator class provides the functionality to ensure
        that redundant baselines see the same sky. Additionally, visibilities
        simulated with this model are not invariant under complex conjugation
        and baseline conjugation, since the delay filter applied is symmetric;
        however, the .. class:Simulator: class is aware of this and ensures
        invariance under complex conjugation and baseline conjugation.
        """

        # validate the kwargs
        self._check_kwargs(**kwargs)

        # unpack the kwargs
        (
            Tsky_mdl,
            omega_p,
            delay_filter_kwargs,
            fringe_filter_kwargs,
        ) = self._extract_kwarg_values(**kwargs)

        if Tsky_mdl is None:
            raise ValueError(
                "A sky temperature model must be specified in "
                "order to use this function."
            )

        if omega_p is None:
            raise ValueError(
                "A beam area array or interpolation object is "
                "required to use this function."
            )

        # support passing beam as an interpolator
        if callable(omega_p):
            omega_p = omega_p(freqs)

        # resample the sky temperature model
        Tsky = Tsky_mdl(lsts=lsts, freqs=freqs)  # K
        vis = np.asarray(Tsky / utils.jansky_to_kelvin(freqs, omega_p), np.complex128)

        if np.isclose(np.linalg.norm(bl_vec), 0):
            return vis

        vis *= utils.gen_white_noise(vis.shape)

        vis = utils.rough_fringe_filter(
            vis, lsts, freqs, bl_vec[0], **fringe_filter_kwargs
        )

        vis = utils.rough_delay_filter(
            vis, freqs, np.linalg.norm(bl_vec), **delay_filter_kwargs
        )

        return vis


class PointSourceForeground(Foreground):
    # TODO: fill in docstring
    """

    """
    _alias = ("pntsrc_foreground",)

    def __init__(
        self,
        nsrcs=1000,
        Smin=0.3,
        Smax=300,
        beta=-1.5,
        spectral_index_mean=-1,
        spectral_index_std=0.5,
        reference_freq=0.15,
    ):
        """
        Parameters
        ----------

        nsrcs : int, optional
            Number of sources to place on the sky. Point sources are
            simulated to have a flux-density drawn from a power-law
            distribution specified by the ``Smin``, ``Smax``, and
            ``beta`` parameters. Additionally, each source has a chromatic
            flux-density given by a power law; the spectral index is drawn
            from a normal distribution with mean ``spectral_index_mean`` and
            standard deviation ``spectral_index_std``. The default behavior
            is to use 1000 sources.

        Smin : float, optional
            Lower bound of the power-law distribution to draw flux-densities
            from, in units of Jy. Default is 0.3 Jy.

        Smax : float, optional
            Upper bound of the power-law distribution to draw flux-densities
            from, in units of Jy. Default is 300 Jy.

        beta : float, optional
            Power law index for the source counts versus flux-density. Default
            is -1.5.

        spectral_index_mean : float, optional
            The mean of the normal distribution to draw source spectral indices
            from. Default is -1.

        spectral_index_std : float, optional
            The standard deviation of the normal distribution to draw source
            spectral indices from. Default is 0.5.

        reference_freq : float, optional
            Reference frequency used to make the point source flux densities
            chromatic, in units of GHz. Default is 0.15 GHz.
        """
        super().__init__(
            nsrcs=nsrcs,
            Smin=Smin,
            Smax=Smax,
            beta=beta,
            spectral_index_mean=spectral_index_mean,
            spectral_index_std=spectral_index_std,
            reference_freq=reference_freq,
        )

    def __call__(self, lsts, freqs, bl_vec, **kwargs):
        # TODO: fill in docstring
        """
        Parameters
        ----------

        lsts : array-like of float
            Local Sidereal Times for the simulated observation, in units
            of radians.

        freqs : array-like of float
            Frequency array for the simulated observation, in units of GHz.

        bl_vec : array-like of float
            Baseline vector for the simulated observation, given in
            East-North-Up coordinates in units of nanoseconds. Must have
            length 3.

        Returns
        -------
        vis : np.ndarray of complex
            Simulated observed visibilities for the specified LSTs, frequencies,
            and baseline. Complex-valued with shape (lsts.size, freqs.size).

        Notes
        -----
        # TODO: add a note about hard-coded beam size and briefly describe the
        routine used to mock up visibilities.
        """
        # validate the kwargs
        self._check_kwargs(**kwargs)

        # unpack the kwargs
        (
            nsrcs,
            Smin,
            Smax,
            beta,
            spectral_index_mean,
            spectral_index_std,
            f0,
        ) = self._extract_kwarg_values(**kwargs)

        # get baseline length in nanoseconds
        bl_len_ns = np.linalg.norm(bl_vec) / constants.c.value * units.s.to("ns")

        # randomly generate source RAs
        ras = np.random.uniform(0, 2 * np.pi, nsrcs)

        # draw spectral indices from normal distribution
        spec_indices = np.random.normal(
            spectral_index_mean, spectral_index_std, size=nsrcs
        )

        # calculate beam width, hardcoded for HERA
        beam_width = (40 * 60) * (f0 / freqs) / units.sday.to("s") * 2 * np.pi

        # draw flux densities from a power law
        alpha = beta + 1
        flux_densities = (
            Smax ** alpha + Smin ** alpha * (1 - np.random.uniform(size=nsrcs))
        ) ** (1 / alpha)

        # initialize the visibility array
        vis = np.zeros((lsts.size, freqs.size), dtype=np.complex128)

        # iterate over ra, flux, spectral indices
        for ra, flux, index in zip(ras, flux_densities, spec_indices):
            # find which lst index to use?
            lst_ind = np.argmin(np.abs(utils.compute_ha(lsts, ra)))

            # slight offset in delay? why??
            dtau = np.random.uniform(-1, 1) * 0.1 * bl_len_ns

            # fill in the corresponding region of the visibility array
            vis[lst_ind, :] += flux * (freqs / f0) ** index

            # now multiply in the phase
            vis[lst_ind, :] *= np.exp(2j * np.pi * freqs * dtau)

        # get hour angles for lsts at 0 RA (why?)
        has = utils.compute_ha(lsts, 0)

        # convolve vis with beam at each frequency
        for j, freq in enumerate(freqs):
            # first calculate the beam, using truncated Gaussian model
            beam = np.exp(-(has ** 2) / (2 * beam_width[j] ** 2))
            beam = np.where(np.abs(has) > np.pi / 2, 0, beam)

            # who the hell knows what this does
            w = 0.9 * bl_len_ns * np.sin(has) * freq

            phase = np.exp(2j * np.pi * w)

            # define the convolving kernel
            kernel = beam * phase

            # now actually convolve the kernel and the raw vis
            vis[:, j] = np.fft.ifft(np.fft.fft(kernel) * np.fft.fft(vis[:, j]))

        return vis


diffuse_foreground = DiffuseForeground()
pntsrc_foreground = PointSourceForeground()<|MERGE_RESOLUTION|>--- conflicted
+++ resolved
@@ -1,15 +1,8 @@
 """Reimagining of the foregrounds module, using an object-oriented approach."""
 
 import numpy as np
-<<<<<<< HEAD
-import astropy.constants as const
-import astropy.units as u
-from abc import abstractmethod
-from cached_property import cached_property
-=======
 from astropy import constants
 from astropy import units
->>>>>>> 4e11fad6
 
 from . import utils
 from .components import registry
